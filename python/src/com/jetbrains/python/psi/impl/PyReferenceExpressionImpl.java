/*
 * Copyright 2000-2014 JetBrains s.r.o.
 *
 * Licensed under the Apache License, Version 2.0 (the "License");
 * you may not use this file except in compliance with the License.
 * You may obtain a copy of the License at
 *
 * http://www.apache.org/licenses/LICENSE-2.0
 *
 * Unless required by applicable law or agreed to in writing, software
 * distributed under the License is distributed on an "AS IS" BASIS,
 * WITHOUT WARRANTIES OR CONDITIONS OF ANY KIND, either express or implied.
 * See the License for the specific language governing permissions and
 * limitations under the License.
 */
package com.jetbrains.python.psi.impl;

import com.intellij.lang.ASTNode;
import com.intellij.openapi.diagnostic.Logger;
import com.intellij.openapi.extensions.ExtensionException;
import com.intellij.openapi.extensions.Extensions;
import com.intellij.openapi.util.Ref;
import com.intellij.psi.*;
import com.intellij.psi.util.PsiTreeUtil;
import com.intellij.psi.util.QualifiedName;
import com.jetbrains.python.PyNames;
import com.jetbrains.python.PyTokenTypes;
import com.jetbrains.python.PythonDialectsTokenSetProvider;
import com.jetbrains.python.codeInsight.controlflow.ReadWriteInstruction;
import com.jetbrains.python.codeInsight.controlflow.ScopeOwner;
import com.jetbrains.python.codeInsight.dataflow.scope.ScopeUtil;
import com.jetbrains.python.console.PydevConsoleRunner;
import com.jetbrains.python.console.completion.PydevConsoleReference;
import com.jetbrains.python.console.pydev.ConsoleCommunication;
import com.jetbrains.python.psi.*;
import com.jetbrains.python.psi.impl.references.PyImportReference;
import com.jetbrains.python.psi.impl.references.PyQualifiedReference;
import com.jetbrains.python.psi.impl.references.PyReferenceImpl;
import com.jetbrains.python.psi.resolve.ImplicitResolveResult;
import com.jetbrains.python.psi.resolve.PyResolveContext;
import com.jetbrains.python.psi.resolve.QualifiedResolveResult;
import com.jetbrains.python.psi.resolve.RatedResolveResult;
import com.jetbrains.python.psi.types.*;
import com.jetbrains.python.refactoring.PyDefUseUtil;
import org.jetbrains.annotations.NotNull;
import org.jetbrains.annotations.Nullable;

import java.util.*;

/**
 * Implements reference expression PSI.
 *
 * @author yole
 */
public class PyReferenceExpressionImpl extends PyElementImpl implements PyReferenceExpression {
  private static final Logger LOG = Logger.getInstance("#com.jetbrains.python.psi.impl.PyReferenceExpressionImpl");
  private QualifiedName myQualifiedName = null;

  public PyReferenceExpressionImpl(ASTNode astNode) {
    super(astNode);
  }

  @NotNull
  @Override
  public PsiPolyVariantReference getReference() {
    return getReference(PyResolveContext.defaultContext());
  }

  @NotNull
  @Override
  public PsiPolyVariantReference getReference(PyResolveContext context) {
    final PsiFile file = getContainingFile();
    final PyExpression qualifier = getQualifier();

    // Handle import reference
    final PsiElement importParent = PsiTreeUtil.getParentOfType(this, PyImportElement.class, PyFromImportStatement.class);
    if (importParent != null) {
      return PyImportReference.forElement(this, importParent, context);
    }

    // Return special reference
    final ConsoleCommunication communication = file.getCopyableUserData(PydevConsoleRunner.CONSOLE_KEY);
    if (communication != null) {
      if (qualifier != null) {
        return new PydevConsoleReference(this, communication, qualifier.getText() + ".");
      }
      return new PydevConsoleReference(this, communication, "");
    }

    if (qualifier != null) {
      return new PyQualifiedReference(this, context);
    }

    return new PyReferenceImpl(this, context);
  }

  @Override
  protected void acceptPyVisitor(PyElementVisitor pyVisitor) {
    pyVisitor.visitPyReferenceExpression(this);
  }

  @Nullable
  public PyExpression getQualifier() {
    final ASTNode[] nodes = getNode().getChildren(PythonDialectsTokenSetProvider.INSTANCE.getExpressionTokens());
    return (PyExpression)(nodes.length == 1 ? nodes[0].getPsi() : null);
  }

  @Override
  public boolean isQualified() {
    return getQualifier() != null;
  }

  @Nullable
  public String getReferencedName() {
    final ASTNode nameElement = getNameElement();
    return nameElement != null ? nameElement.getText() : null;
  }

  @Nullable
  public ASTNode getNameElement() {
    return getNode().findChildByType(PyTokenTypes.IDENTIFIER);
  }

  @Nullable
  @Override
  public String getName() {
    return getReferencedName();
  }


  private final QualifiedResolveResult EMPTY_RESULT = new QualifiedResolveResultEmpty();

  @NotNull
  public QualifiedResolveResult followAssignmentsChain(PyResolveContext resolveContext) {
    PyReferenceExpression seeker = this;
    QualifiedResolveResult ret = null;
    List<PyExpression> qualifiers = new ArrayList<PyExpression>();
    PyExpression qualifier = seeker.getQualifier();
    if (qualifier != null) {
      qualifiers.add(qualifier);
    }
    Set<PsiElement> visited = new HashSet<PsiElement>();
    visited.add(this);
    SEARCH:
    while (ret == null) {
      ResolveResult[] targets = seeker.getReference(resolveContext).multiResolve(false);
      for (ResolveResult target : targets) {
        PsiElement elt = target.getElement();
        if (elt instanceof PyTargetExpression) {
          PsiElement assigned_from = null;
          final PyTargetExpression expr = (PyTargetExpression)elt;
          final TypeEvalContext context = resolveContext.getTypeEvalContext();
          if (context.maySwitchToAST(expr) || expr.getStub() == null) {
            assigned_from = expr.findAssignedValue();
          }
          // TODO: Maybe findAssignedValueByStub() should become a part of the PyTargetExpression interface
          else if (elt instanceof PyTargetExpressionImpl) {
            assigned_from = ((PyTargetExpressionImpl)elt).findAssignedValueByStub(context);
          }
          if (assigned_from instanceof PyReferenceExpression) {
            if (visited.contains(assigned_from)) {
              break;
            }
            visited.add(assigned_from);
            seeker = (PyReferenceExpression)assigned_from;
            if (seeker.getQualifier() != null) {
              qualifiers.add(seeker.getQualifier());
            }
            continue SEARCH;
          }
          else if (assigned_from != null) ret = new QualifiedResolveResultImpl(assigned_from, qualifiers, false);
        }
        else if (ret == null && elt instanceof PyElement && target.isValidResult()) {
          // remember this result, but a further reference may be the next resolve result
          ret = new QualifiedResolveResultImpl(elt, qualifiers, target instanceof ImplicitResolveResult);
        }
      }
      // all resolve results checked, reassignment not detected, nothing more to do
      break;
    }
    if (ret == null) ret = EMPTY_RESULT;
    return ret;
  }

  @Nullable
  public QualifiedName asQualifiedName() {
    if (myQualifiedName == null) {
      myQualifiedName = PyPsiUtils.asQualifiedName(this);
    }
    return myQualifiedName;
  }

  @Override
  public String toString() {
    return "PyReferenceExpression: " + getReferencedName();
  }

  public PyType getType(@NotNull TypeEvalContext context, @NotNull TypeEvalContext.Key key) {
    if (!TypeEvalStack.mayEvaluate(this)) {
      return null;
    }
    try {
      final boolean qualified = isQualified();
      if (!qualified) {
        String name = getReferencedName();
        if (PyNames.NONE.equals(name)) {
          return PyNoneType.INSTANCE;
        }
      }
      PyType type = getTypeFromProviders(context);
      if (type != null) {
        return type;
      }
      if (qualified) {
        PyType maybe_type = PyUtil.getSpecialAttributeType(this, context);
        if (maybe_type != null) return maybe_type;
        Ref<PyType> typeOfProperty = getTypeOfProperty(context);
        if (typeOfProperty != null) {
          return typeOfProperty.get();
        }
      }
      final PsiPolyVariantReference reference = getReference(PyResolveContext.noImplicits().withTypeEvalContext(context));
      final List<PsiElement> targets = PyUtil.multiResolveTopPriority(reference);
      if (targets.isEmpty()) {
        return getQualifiedReferenceTypeByControlFlow(context);
      }

      final List<PyType> members = new ArrayList<PyType>();
      for (PsiElement target : targets) {
        if (target == this || target == null) {
          continue;
        }
        if (!target.isValid()) {
          LOG.error("Reference " + this + " resolved to invalid element " + target + " (text=" + target.getText() + ")");
          continue;
        }
<<<<<<< HEAD
        type = getTypeFromTarget(target, context, this);
        if (type != null) {
          return type;
        }
        type = PyTypeFromUsedAttributesHelper.getType(this, context);
        if (type != null) {
          return type;
        }
=======
        members.add(getTypeFromTarget(target, context, this));
>>>>>>> 4af840d1
      }

      return PyUnionType.union(members);
    }
    finally {
      TypeEvalStack.evaluated(this);
    }
  }

  @Nullable
  public PyType getQualifiedReferenceTypeByControlFlow(@NotNull TypeEvalContext context) {
    PyExpression qualifier = getQualifier();
    if (context.allowDataFlow(this) && qualifier != null) {
      PyExpression next = qualifier;
      while (next != null) {
        qualifier = next;
        next = qualifier instanceof PyQualifiedExpression ? ((PyQualifiedExpression)qualifier).getQualifier() : null;
      }
      final ScopeOwner scopeOwner = ScopeUtil.getScopeOwner(this);
      final QualifiedName qname = asQualifiedName();
      if (qname != null && scopeOwner != null) {
        return getTypeByControlFlow(qname.toString(), context, qualifier, scopeOwner);
      }
    }
    return null;
  }

  @Nullable
  public Ref<PyType> getTypeOfProperty(@NotNull TypeEvalContext context) {
    final PyExpression qualifier = getQualifier();
    final String name = getName();
    if (name != null && qualifier != null) {
      final PyType qualifierType = context.getType(qualifier);
      return getTypeOfProperty(qualifierType, name, context);
    }
    return null;
  }

  @Nullable
  private Ref<PyType> getTypeOfProperty(@Nullable PyType qualifierType, @NotNull String name, @NotNull TypeEvalContext context) {
    if (qualifierType instanceof PyClassType) {
      final PyClassType classType = (PyClassType)qualifierType;
      PyClass pyClass = classType.getPyClass();
      Property property = pyClass.findProperty(name, true);
      if (property != null) {
        if (classType.isDefinition()) {
          return Ref.<PyType>create(PyBuiltinCache.getInstance(pyClass).getObjectType(PyNames.PROPERTY));
        }
        if (AccessDirection.of(this) == AccessDirection.READ) {
          final PyType type = property.getType(context);
          if (type != null) {
            return Ref.create(type);
          }
        }
        return Ref.create();
      }
    }
    else if (qualifierType instanceof PyUnionType) {
      final PyUnionType unionType = (PyUnionType)qualifierType;
      for (PyType type : unionType.getMembers()) {
        final Ref<PyType> result = getTypeOfProperty(type, name, context);
        if (result != null) {
          return result;
        }
      }
    }
    return null;
  }

  @Nullable
  private PyType getTypeFromProviders(@NotNull TypeEvalContext context) {
    for (PyTypeProvider provider : Extensions.getExtensions(PyTypeProvider.EP_NAME)) {
      try {
        final PyType type = provider.getReferenceExpressionType(this, context);
        if (type != null) {
          return type;
        }
      }
      catch (AbstractMethodError e) {
        LOG.info(new ExtensionException(provider.getClass()));
      }
    }
    return null;
  }

  @Nullable
  public static PyType getTypeFromTarget(@NotNull final PsiElement target,
                                         final TypeEvalContext context,
                                         PyReferenceExpression anchor) {
    if (!(target instanceof PyTargetExpression)) {  // PyTargetExpression will ask about its type itself
      final PyType pyType = getReferenceTypeFromProviders(target, context, anchor);
      if (pyType != null) {
        return pyType;
      }
    }
    if (target instanceof PyTargetExpression) {
      final String name = ((PyTargetExpression)target).getName();
      if (PyNames.NONE.equals(name)) {
        return PyNoneType.INSTANCE;
      }
      if (PyNames.TRUE.equals(name) || PyNames.FALSE.equals(name)) {
        return PyBuiltinCache.getInstance(target).getBoolType();
      }
    }
    if (target instanceof PyFile) {
      return new PyModuleType((PyFile)target);
    }
    if (target instanceof PyImportedModule) {
      return new PyImportedModuleType((PyImportedModule)target);
    }
    if ((target instanceof PyTargetExpression || target instanceof PyNamedParameter) && anchor != null && context.allowDataFlow(anchor)) {
      final ScopeOwner scopeOwner = PsiTreeUtil.getStubOrPsiParentOfType(anchor, ScopeOwner.class);
      if (scopeOwner != null && scopeOwner == PsiTreeUtil.getStubOrPsiParentOfType(target, ScopeOwner.class)) {
        final String name = ((PyElement)target).getName();
        if (name != null) {
          final PyType type = getTypeByControlFlow(name, context, anchor, scopeOwner);
          if (type != null) {
            return type;
          }
        }
      }
    }
    if (target instanceof PyFunction) {
      final PyDecoratorList decoratorList = ((PyFunction)target).getDecoratorList();
      if (decoratorList != null) {
        final PyDecorator propertyDecorator = decoratorList.findDecorator(PyNames.PROPERTY);
        if (propertyDecorator != null) {
          return PyBuiltinCache.getInstance(target).getObjectType(PyNames.PROPERTY);
        }
        for (PyDecorator decorator : decoratorList.getDecorators()) {
          final QualifiedName qName = decorator.getQualifiedName();
          if (qName != null && (qName.endsWith(PyNames.SETTER) || qName.endsWith(PyNames.DELETER) ||
                                qName.endsWith(PyNames.GETTER))) {
            return PyBuiltinCache.getInstance(target).getObjectType(PyNames.PROPERTY);
          }
        }
      }
    }
    if (target instanceof PyTypedElement) {
      return context.getType((PyTypedElement)target);
    }
    if (target instanceof PsiDirectory) {
      final PsiDirectory dir = (PsiDirectory)target;
      PsiFile file = dir.findFile(PyNames.INIT_DOT_PY);
      if (file != null) {
        return getTypeFromTarget(file, context, anchor);
      }
      if (PyUtil.isPackage(dir, anchor)) {
        final PsiFile containingFile = anchor.getContainingFile();
        if (containingFile instanceof PyFile) {
          final QualifiedName qualifiedName = QualifiedNameFinder.findShortestImportableQName(dir);
          if (qualifiedName != null) {
            final PyImportedModule module = new PyImportedModule(null, (PyFile)containingFile, qualifiedName);
            return new PyImportedModuleType(module);
          }
        }
      }
    }
    return null;
  }

  private static PyType getTypeByControlFlow(@NotNull String name,
                                             @NotNull TypeEvalContext context,
                                             @NotNull PyExpression anchor,
                                             @NotNull ScopeOwner scopeOwner) {
    PyAugAssignmentStatement augAssignment = PsiTreeUtil.getParentOfType(anchor, PyAugAssignmentStatement.class);
    try {
      final PyElement element = augAssignment != null ? augAssignment : anchor;
      final List<ReadWriteInstruction> defs = PyDefUseUtil.getLatestDefs(scopeOwner, name, element, true);
      if (!defs.isEmpty()) {
        PyType type = defs.get(0).getType(context, anchor);
        for (int i = 1; i < defs.size(); i++) {
          type = PyUnionType.union(type, defs.get(i).getType(context, anchor));
        }
        return type;
      }
    }
    catch (PyDefUseUtil.InstructionNotFoundException ignored) {
    }
    return null;
  }

  @Nullable
  public static PyType getReferenceTypeFromProviders(@NotNull final PsiElement target,
                                                     TypeEvalContext context,
                                                     @Nullable PsiElement anchor) {
    for (PyTypeProvider provider : Extensions.getExtensions(PyTypeProvider.EP_NAME)) {
      final PyType result = provider.getReferenceType(target, context, anchor);
      if (result != null) return result;
    }

    return null;
  }

  @Override
  public void subtreeChanged() {
    super.subtreeChanged();
    myQualifiedName = null;
  }

  private static class QualifiedResolveResultImpl extends RatedResolveResult implements QualifiedResolveResult {
    // a trivial implementation
    private List<PyExpression> myQualifiers;
    private boolean myIsImplicit;

    public boolean isImplicit() {
      return myIsImplicit;
    }

    QualifiedResolveResultImpl(@NotNull PsiElement element, List<PyExpression> qualifiers, boolean isImplicit) {
      super(isImplicit ? RATE_LOW : RATE_NORMAL, element);
      myQualifiers = qualifiers;
      myIsImplicit = isImplicit;
    }

    @Override
    public List<PyExpression> getQualifiers() {
      return myQualifiers;
    }
  }

  public static class QualifiedResolveResultEmpty implements QualifiedResolveResult {
    // a trivial implementation

    public QualifiedResolveResultEmpty() {
    }

    @Override
    public List<PyExpression> getQualifiers() {
      return Collections.emptyList();
    }

    public PsiElement getElement() {
      return null;
    }

    public boolean isValidResult() {
      return false;
    }

    public boolean isImplicit() {
      return false;
    }
  }

}
<|MERGE_RESOLUTION|>--- conflicted
+++ resolved
@@ -36,10 +36,7 @@
 import com.jetbrains.python.psi.impl.references.PyImportReference;
 import com.jetbrains.python.psi.impl.references.PyQualifiedReference;
 import com.jetbrains.python.psi.impl.references.PyReferenceImpl;
-import com.jetbrains.python.psi.resolve.ImplicitResolveResult;
-import com.jetbrains.python.psi.resolve.PyResolveContext;
-import com.jetbrains.python.psi.resolve.QualifiedResolveResult;
-import com.jetbrains.python.psi.resolve.RatedResolveResult;
+import com.jetbrains.python.psi.resolve.*;
 import com.jetbrains.python.psi.types.*;
 import com.jetbrains.python.refactoring.PyDefUseUtil;
 import org.jetbrains.annotations.NotNull;
@@ -234,18 +231,7 @@
           LOG.error("Reference " + this + " resolved to invalid element " + target + " (text=" + target.getText() + ")");
           continue;
         }
-<<<<<<< HEAD
-        type = getTypeFromTarget(target, context, this);
-        if (type != null) {
-          return type;
-        }
-        type = PyTypeFromUsedAttributesHelper.getType(this, context);
-        if (type != null) {
-          return type;
-        }
-=======
         members.add(getTypeFromTarget(target, context, this));
->>>>>>> 4af840d1
       }
 
       return PyUnionType.union(members);
@@ -408,9 +394,9 @@
   }
 
   private static PyType getTypeByControlFlow(@NotNull String name,
-                                             @NotNull TypeEvalContext context,
-                                             @NotNull PyExpression anchor,
-                                             @NotNull ScopeOwner scopeOwner) {
+                                            @NotNull TypeEvalContext context,
+                                            @NotNull PyExpression anchor,
+                                            @NotNull ScopeOwner scopeOwner) {
     PyAugAssignmentStatement augAssignment = PsiTreeUtil.getParentOfType(anchor, PyAugAssignmentStatement.class);
     try {
       final PyElement element = augAssignment != null ? augAssignment : anchor;
