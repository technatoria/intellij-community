--- conflicted
+++ resolved
@@ -92,12 +92,7 @@
           PsiElement prev = p.getPrevSibling();
           while (prev instanceof PsiWhiteSpace) prev = prev.getPrevSibling();
           if (prev == null) return true; // there was only whitespace before us
-<<<<<<< HEAD
-          if (prev.getNode().getElementType() == PyTokenTypes.END_OF_LINE_COMMENT) return true; // a valid comment comes before us
-          if (prev instanceof PyStatement) { // a non-stmt would be something strange
-=======
           if (prev instanceof PyStatement || prev instanceof PsiComment) { // a non-stmt would be something strange
->>>>>>> 1cedc238
             if (prev.getLastChild() instanceof PsiErrorElement) {
               // prev stmt ends with an error. are we on the same line?
               PsiDocumentManager docMgr = PsiDocumentManager.getInstance(p.getProject());
