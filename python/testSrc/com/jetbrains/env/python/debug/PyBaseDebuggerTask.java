--- conflicted
+++ resolved
@@ -44,6 +44,7 @@
 import org.junit.Assert;
 
 import java.io.PrintWriter;
+import java.lang.reflect.InvocationTargetException;
 import java.util.Set;
 import java.util.concurrent.Semaphore;
 
@@ -71,14 +72,9 @@
     XDebuggerTestUtil.waitForSwing();
   }
 
-<<<<<<< HEAD
   abstract PyDebugProcess getPyDebugProcess();
 
-
-  protected void waitForTerminate() throws InterruptedException, InvocationTargetException {
-=======
   protected void waitForTerminate() throws InterruptedException {
->>>>>>> 18f005ad
     setProcessCanTerminate(true);
 
     Assert.assertTrue("Debugger didn't terminated within timeout\nOutput:" + output(), waitFor(myTerminateSemaphore));
