// Copyright 2000-2018 JetBrains s.r.o. Use of this source code is governed by the Apache 2.0 license that can be found in the LICENSE file.
package com.intellij.refactoring.rename;

import com.intellij.openapi.diagnostic.Logger;
import com.intellij.openapi.editor.Editor;
import com.intellij.openapi.project.Project;
import com.intellij.openapi.roots.ProjectFileIndex;
import com.intellij.openapi.roots.ProjectRootManager;
import com.intellij.openapi.util.Comparing;
import com.intellij.openapi.util.TextRange;
import com.intellij.openapi.util.text.StringUtil;
import com.intellij.openapi.vfs.VirtualFile;
import com.intellij.psi.*;
import com.intellij.psi.search.GlobalSearchScope;
import com.intellij.psi.util.PsiUtilCore;
import com.intellij.refactoring.HelpID;
import com.intellij.refactoring.JavaRefactoringSettings;
import com.intellij.refactoring.listeners.RefactoringElementListener;
import com.intellij.refactoring.move.moveClassesOrPackages.MoveDirectoryWithClassesProcessor;
import com.intellij.usageView.UsageInfo;
import com.intellij.util.IncorrectOperationException;
import com.intellij.util.containers.MultiMap;
import org.jetbrains.annotations.NonNls;
import org.jetbrains.annotations.NotNull;
import org.jetbrains.annotations.Nullable;

import java.util.Collections;
import java.util.Map;
import java.util.Objects;
import java.util.function.Consumer;
import java.util.function.Function;

/**
 * @author yole
 */
public class RenamePsiPackageProcessor extends RenamePsiElementProcessor {
  private static final Logger LOG = Logger.getInstance("#com.intellij.refactoring.rename.RenamePsiPackageProcessor");

  @Override
  public boolean canProcessElement(@NotNull final PsiElement element) {
    return element instanceof PsiPackage;
  }

  @NotNull
  @Override
  public RenameDialog2 createRenameDialog2(@NotNull final Project project, @NotNull final PsiElement element, PsiElement nameSuggestionContext, Editor editor) {
    RenameDialog2 d = super.createRenameDialog2(project, element, nameSuggestionContext, editor);
    final String qualifiedName = ((PsiPackage)element).getQualifiedName();
    final String packageName = StringUtil.getPackageName(qualifiedName);
    d.setInitialSelection(s -> TextRange.create(packageName.isEmpty() ? 0 : packageName.length() + 1, qualifiedName.length()));
    Consumer<PerformRenameRequest> superPerformRename = d.getPerformRename();
    Function<String, ValidationResult> superValidate = d.getValidate();
    final String oldName = ((PsiPackage)element).getQualifiedName();
    d.setValidate(s -> {
      if (Objects.equals(s, oldName))
        return new ValidationResult(false, null);
      return superValidate.apply(Comparing.strEqual(StringUtil.getPackageName(oldName), StringUtil.getPackageName(s)) ? StringUtil.getShortName(s) : s);});
    d.setPerformRename((request) -> {
      final PsiPackage psiPackage = (PsiPackage)element;
      if (Comparing.strEqual(StringUtil.getPackageName(oldName), StringUtil.getPackageName(request.getNewName()))) {
        superPerformRename.accept(new PerformRenameRequest(StringUtil.getShortName(request.getNewName()),
                                                           request.isPreview(),
                                                           request.getCallback(),
                                                           request.getDialog()));
      }
      else {
        RenameDialog2Kt.invokeRefactoring(createRenameMoveProcessor(request.getNewName(),
                                                                    psiPackage,
                                                                    d.getSearchInComments().getValue(),
                                                                    d.getSearchTextOccurrences().getValue()),
                                          request.isPreview(),
                                          request.getCallback());
      }
    });
    d.setSuggestedNames(Collections.singletonList(((PsiPackage)element).getQualifiedName()));

<<<<<<< HEAD
    return d;
=======
      @Override
      public String getNewName() {
        final PsiPackage psiPackage = (PsiPackage)element;
        final String oldName = psiPackage.getQualifiedName();
        final String newName = super.getNewName();
        if (!Comparing.strEqual(StringUtil.getPackageName(oldName), StringUtil.getPackageName(newName))) {
          return newName;
        }
        return StringUtil.getShortName(newName);
      }

      @Override
      protected void doAction() {
        final PsiPackage psiPackage = (PsiPackage)element;
        final String oldName = psiPackage.getQualifiedName();
        final String newName = super.getNewName();
        if (!Comparing.strEqual(StringUtil.getPackageName(oldName), StringUtil.getPackageName(newName))) {
          invokeRefactoring(createRenameMoveProcessor(newName, psiPackage, isSearchInComments(), isSearchInNonJavaFiles()));
        } else {
          super.doAction();
        }
      }
    };
>>>>>>> a1e98120
  }

  public static MoveDirectoryWithClassesProcessor createRenameMoveProcessor(final String newName,
                                                                            final PsiPackage psiPackage,
                                                                            final boolean searchInComments,
                                                                            final boolean searchInNonJavaFiles) {
    final Project project = psiPackage.getProject();
    final ProjectFileIndex index = ProjectRootManager.getInstance(project).getFileIndex();
    final PsiDirectory[] directories = psiPackage.getDirectories();

    return new MoveDirectoryWithClassesProcessor(project, directories, null, searchInComments,
                                                 searchInNonJavaFiles, false, null) {
      @Override
      public TargetDirectoryWrapper getTargetDirectory(final PsiDirectory dir) {
        final VirtualFile vFile = dir.getVirtualFile();
        final VirtualFile sourceRoot = index.getSourceRootForFile(vFile);
        LOG.assertTrue(sourceRoot != null, vFile.getPath());
        return new TargetDirectoryWrapper(dir.getManager().findDirectory(sourceRoot), newName.replaceAll("\\.", "\\/"));
      }

      @Override
      protected String getTargetName() {
        return newName;
      }

      @NotNull
      @Override
      protected String getCommandName() {
        return "Rename package";
      }
    };
  }

  @Override
  public void renameElement(@NotNull final PsiElement element,
                            @NotNull final String newName,
                            @NotNull final UsageInfo[] usages,
                            @Nullable RefactoringElementListener listener) throws IncorrectOperationException {
    final PsiPackage psiPackage = (PsiPackage)element;
    final String shortName = StringUtil.getShortName(newName);
    psiPackage.handleQualifiedNameChange(PsiUtilCore.getQualifiedNameAfterRename(psiPackage.getQualifiedName(), shortName));
    RenameUtil.doRenameGenericNamedElement(element, shortName, usages, listener);
  }

  @Override
  public String getQualifiedNameAfterRename(@NotNull final PsiElement element, @NotNull final String newName, final boolean nonJava) {
    return getPackageQualifiedNameAfterRename((PsiPackage)element, newName, nonJava);
  }

  public static String getPackageQualifiedNameAfterRename(final PsiPackage element, final String newName, final boolean nonJava) {
    if (nonJava) {
      String qName = element.getQualifiedName();
      int index = qName.lastIndexOf('.');
      return index < 0 ? newName : qName.substring(0, index + 1) + newName;
    }
    else {
      return newName;
    }
  }

  @Override
  public void findExistingNameConflicts(@NotNull PsiElement element, @NotNull String newName, @NotNull MultiMap<PsiElement,String> conflicts) {
    final PsiPackage aPackage = (PsiPackage)element;
    final Project project = element.getProject();
    final String qualifiedNameAfterRename = getPackageQualifiedNameAfterRename(aPackage, newName, true);
    final PsiClass psiClass = JavaPsiFacade.getInstance(project).findClass(qualifiedNameAfterRename, GlobalSearchScope.allScope(project));
    if (psiClass != null) {
      conflicts.putValue(psiClass, "Class with qualified name \'" + qualifiedNameAfterRename + "\'  already exist");
    }
  }

  @Override
  public void prepareRenaming(@NotNull final PsiElement element, @NotNull final String newName, @NotNull final Map<PsiElement, String> allRenames) {
    preparePackageRenaming((PsiPackage)element, newName, allRenames);
  }

  public static void preparePackageRenaming(PsiPackage psiPackage, final String newName, Map<PsiElement, String> allRenames) {
    final String newDirectoryName = StringUtil.getShortName(newName);
    final PsiDirectory[] directories = psiPackage.getDirectories();
    for (PsiDirectory directory : directories) {
      if (!JavaDirectoryService.getInstance().isSourceRoot(directory)) {
        allRenames.put(directory, newDirectoryName);
      }
    }
  }

  @Override
  @Nullable
  public Runnable getPostRenameCallback(@NotNull final PsiElement element, @NotNull final String newName, @NotNull final RefactoringElementListener listener) {
    final Project project = element.getProject();
    final PsiPackage psiPackage = (PsiPackage)element;
    final String newQualifiedName = PsiUtilCore.getQualifiedNameAfterRename(psiPackage.getQualifiedName(), newName);
    return () -> {
      final PsiPackage aPackage = JavaPsiFacade.getInstance(project).findPackage(newQualifiedName);
      if (aPackage == null) {
        return; //rename failed e.g. when the dir is used by another app
      }
      listener.elementRenamed(aPackage);
    };
  }

  @Override
  @Nullable
  @NonNls
  public String getHelpID(final PsiElement element) {
    return HelpID.RENAME_PACKAGE;
  }

  @Override
  public boolean isToSearchInComments(@NotNull final PsiElement psiElement) {
    return JavaRefactoringSettings.getInstance().RENAME_SEARCH_IN_COMMENTS_FOR_PACKAGE;
  }

  @Override
  public void setToSearchInComments(@NotNull final PsiElement element, final boolean enabled) {
    JavaRefactoringSettings.getInstance().RENAME_SEARCH_IN_COMMENTS_FOR_PACKAGE = enabled;
  }

  @Override
  public boolean isToSearchForTextOccurrences(@NotNull final PsiElement element) {
    return JavaRefactoringSettings.getInstance().RENAME_SEARCH_FOR_TEXT_FOR_PACKAGE;
  }

  @Override
  public void setToSearchForTextOccurrences(@NotNull final PsiElement element, final boolean enabled) {
    JavaRefactoringSettings.getInstance().RENAME_SEARCH_FOR_TEXT_FOR_PACKAGE = enabled;
  }
}<|MERGE_RESOLUTION|>--- conflicted
+++ resolved
@@ -74,33 +74,7 @@
     });
     d.setSuggestedNames(Collections.singletonList(((PsiPackage)element).getQualifiedName()));
 
-<<<<<<< HEAD
     return d;
-=======
-      @Override
-      public String getNewName() {
-        final PsiPackage psiPackage = (PsiPackage)element;
-        final String oldName = psiPackage.getQualifiedName();
-        final String newName = super.getNewName();
-        if (!Comparing.strEqual(StringUtil.getPackageName(oldName), StringUtil.getPackageName(newName))) {
-          return newName;
-        }
-        return StringUtil.getShortName(newName);
-      }
-
-      @Override
-      protected void doAction() {
-        final PsiPackage psiPackage = (PsiPackage)element;
-        final String oldName = psiPackage.getQualifiedName();
-        final String newName = super.getNewName();
-        if (!Comparing.strEqual(StringUtil.getPackageName(oldName), StringUtil.getPackageName(newName))) {
-          invokeRefactoring(createRenameMoveProcessor(newName, psiPackage, isSearchInComments(), isSearchInNonJavaFiles()));
-        } else {
-          super.doAction();
-        }
-      }
-    };
->>>>>>> a1e98120
   }
 
   public static MoveDirectoryWithClassesProcessor createRenameMoveProcessor(final String newName,
