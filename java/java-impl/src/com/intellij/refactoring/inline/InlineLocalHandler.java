/*
 * Copyright 2000-2016 JetBrains s.r.o.
 *
 * Licensed under the Apache License, Version 2.0 (the "License");
 * you may not use this file except in compliance with the License.
 * You may obtain a copy of the License at
 *
 * http://www.apache.org/licenses/LICENSE-2.0
 *
 * Unless required by applicable law or agreed to in writing, software
 * distributed under the License is distributed on an "AS IS" BASIS,
 * WITHOUT WARRANTIES OR CONDITIONS OF ANY KIND, either express or implied.
 * See the License for the specific language governing permissions and
 * limitations under the License.
 */
package com.intellij.refactoring.inline;

import com.intellij.codeInsight.ExceptionUtil;
import com.intellij.codeInsight.TargetElementUtil;
import com.intellij.codeInsight.highlighting.HighlightManager;
import com.intellij.codeInsight.intention.QuickFixFactory;
import com.intellij.openapi.application.ApplicationManager;
import com.intellij.openapi.application.ModalityState;
import com.intellij.openapi.command.CommandProcessor;
import com.intellij.openapi.diagnostic.Logger;
import com.intellij.openapi.editor.Editor;
import com.intellij.openapi.editor.colors.EditorColors;
import com.intellij.openapi.editor.colors.EditorColorsManager;
import com.intellij.openapi.editor.ex.EditorSettingsExternalizable;
import com.intellij.openapi.editor.markup.TextAttributes;
import com.intellij.openapi.progress.ProgressManager;
import com.intellij.openapi.project.Project;
import com.intellij.openapi.util.Ref;
import com.intellij.openapi.wm.StatusBar;
import com.intellij.openapi.wm.WindowManager;
import com.intellij.psi.*;
import com.intellij.psi.controlFlow.DefUseUtil;
import com.intellij.psi.search.searches.ReferencesSearch;
import com.intellij.psi.tree.IElementType;
import com.intellij.psi.util.PsiTreeUtil;
import com.intellij.psi.util.PsiUtil;
import com.intellij.psi.util.PsiUtilCore;
import com.intellij.refactoring.HelpID;
import com.intellij.refactoring.RefactoringBundle;
import com.intellij.refactoring.listeners.RefactoringEventData;
import com.intellij.refactoring.listeners.RefactoringEventListener;
import com.intellij.refactoring.util.CommonRefactoringUtil;
import com.intellij.refactoring.util.InlineUtil;
import com.intellij.util.ArrayUtil;
import com.intellij.util.IncorrectOperationException;
import com.intellij.util.Query;
import com.intellij.util.containers.ContainerUtil;
import org.jetbrains.annotations.NotNull;
import org.jetbrains.annotations.Nullable;

import java.util.ArrayList;
import java.util.Collections;
import java.util.List;

public class InlineLocalHandler extends JavaInlineActionHandler {
  private static final Logger LOG = Logger.getInstance("#com.intellij.refactoring.inline.InlineLocalHandler");

  private static final String REFACTORING_NAME = RefactoringBundle.message("inline.variable.title");

  public boolean canInlineElement(PsiElement element) {
    return element instanceof PsiLocalVariable;
  }

  public void inlineElement(Project project, Editor editor, PsiElement element) {
    final PsiReference psiReference = TargetElementUtil.findReference(editor);
    final PsiReferenceExpression refExpr = psiReference instanceof PsiReferenceExpression ? ((PsiReferenceExpression)psiReference) : null;
    invoke(project, editor, (PsiLocalVariable) element, refExpr);
  }

  /**
   * should be called in AtomicAction
   */
  public static void invoke(@NotNull final Project project, final Editor editor, final PsiLocalVariable local, PsiReferenceExpression refExpr) {
    if (!CommonRefactoringUtil.checkReadOnlyStatus(project, local)) return;

    final HighlightManager highlightManager = HighlightManager.getInstance(project);

    final String localName = local.getName();

    final List<PsiElement> innerClassesWithUsages = Collections.synchronizedList(new ArrayList<PsiElement>());
    final List<PsiElement> innerClassUsages = Collections.synchronizedList(new ArrayList<PsiElement>());
    final PsiClass containingClass = PsiTreeUtil.getParentOfType(local, PsiClass.class);
    final Query<PsiReference> query = ReferencesSearch.search(local);
    if (!ProgressManager.getInstance().runProcessWithProgressSynchronously(() -> {
      if (query.findFirst() == null){
        LOG.assertTrue(refExpr == null);
        ApplicationManager.getApplication().invokeLater(() -> {
          String message = RefactoringBundle.message("variable.is.never.used", localName);
          CommonRefactoringUtil.showErrorHint(project, editor, message, REFACTORING_NAME, HelpID.INLINE_VARIABLE);
        }, ModalityState.NON_MODAL);
        return;
      }
      query.forEach(psiReference -> {
        final PsiElement element = psiReference.getElement();
        PsiElement innerClass = PsiTreeUtil.getParentOfType(element, PsiClass.class, PsiLambdaExpression.class);
        while (innerClass != containingClass && innerClass != null) {
          final PsiElement parentPsiClass = PsiTreeUtil.getParentOfType(innerClass.getParent(), PsiClass.class, PsiLambdaExpression.class);
          if (parentPsiClass == containingClass) {
            if (innerClass instanceof PsiLambdaExpression) {
              if (PsiTreeUtil.isAncestor(innerClass, local, false)) {
                innerClassesWithUsages.add(element);
                innerClass = parentPsiClass;
                continue;
              }
            }
            innerClassesWithUsages.add(innerClass);
            innerClassUsages.add(element);
          }
          innerClass = parentPsiClass;
        }
        return true;
      });

    }, "Find Usages", true, project)) {
      return;
    }
    final PsiCodeBlock containerBlock = PsiTreeUtil.getParentOfType(local, PsiCodeBlock.class);
    if (containerBlock == null) {
      final String message = RefactoringBundle.getCannotRefactorMessage("Variable is declared outside a code block");
      CommonRefactoringUtil.showErrorHint(project, editor, message, REFACTORING_NAME, HelpID.INLINE_VARIABLE);
      return;
    }

    final PsiExpression defToInline = getDefToInline(local, innerClassesWithUsages.isEmpty() ? refExpr : innerClassesWithUsages.get(0), containerBlock);
    if (defToInline == null){
      final String key = refExpr == null ? "variable.has.no.initializer" : "variable.has.no.dominating.definition";
      String message = RefactoringBundle.getCannotRefactorMessage(RefactoringBundle.message(key, localName));
      CommonRefactoringUtil.showErrorHint(project, editor, message, REFACTORING_NAME, HelpID.INLINE_VARIABLE);
      return;
    }

    List<PsiElement> refsToInlineList = new ArrayList<>();
    Collections.addAll(refsToInlineList, DefUseUtil.getRefs(containerBlock, local, defToInline));
    for (PsiElement innerClassUsage : innerClassUsages) {
      if (!refsToInlineList.contains(innerClassUsage)) {
        refsToInlineList.add(innerClassUsage);
      }
    }
    if (refsToInlineList.size() == 0) {
      String message = RefactoringBundle.message("variable.is.never.used.before.modification", localName);
      CommonRefactoringUtil.showErrorHint(project, editor, message, REFACTORING_NAME, HelpID.INLINE_VARIABLE);
      return;
    }

<<<<<<< HEAD
    final Ref<Boolean> inlineAll = new Ref<Boolean>(true);
    final StatusBar statusBar = WindowManager.getInstance().getStatusBar(project);
=======
    final Ref<Boolean> inlineAll = new Ref<>(true);
>>>>>>> bd50525b
    if (editor != null && !ApplicationManager.getApplication().isUnitTestMode()) {
      int occurrencesCount = refsToInlineList.size();
      if (refExpr != null && occurrencesCount > 1  || EditorSettingsExternalizable.getInstance().isShowInlineLocalDialog()) {
        final InlineLocalDialog inlineLocalDialog = new InlineLocalDialog(project, local, refExpr, occurrencesCount);
        if (!inlineLocalDialog.showAndGet()) {
          if (statusBar != null) {
            statusBar.setInfo(RefactoringBundle.message("press.escape.to.remove.the.highlighting"));
          }
          return;
        }

        if (refExpr != null && inlineLocalDialog.isInlineThis()) {
          refsToInlineList = Collections.singletonList(refExpr);
          inlineAll.set(false);
        }
      }
    }

    final PsiElement[] refsToInline = PsiUtilCore.toPsiElementArray(refsToInlineList);

    final EditorColorsManager manager = EditorColorsManager.getInstance();
    final TextAttributes attributes = manager.getGlobalScheme().getAttributes(EditorColors.SEARCH_RESULT_ATTRIBUTES);
    final TextAttributes writeAttributes = manager.getGlobalScheme().getAttributes(EditorColors.WRITE_SEARCH_RESULT_ATTRIBUTES);

    if (editor != null && !ApplicationManager.getApplication().isUnitTestMode()) {
      // TODO : check if initializer uses fieldNames that possibly will be hidden by other
      // locals with the same names after inlining
      highlightManager.addOccurrenceHighlights(
        editor,
        refsToInline,
        attributes, true, null
      );
    }

    if (refExpr != null && PsiUtil.isAccessedForReading(refExpr) && ArrayUtil.find(refsToInline, refExpr) < 0) {
      final PsiElement[] defs = DefUseUtil.getDefs(containerBlock, local, refExpr);
      LOG.assertTrue(defs.length > 0);
      highlightManager.addOccurrenceHighlights(editor, defs, attributes, true, null);
      String message = RefactoringBundle.getCannotRefactorMessage(RefactoringBundle.message("variable.is.accessed.for.writing", localName));
      CommonRefactoringUtil.showErrorHint(project, editor, message, REFACTORING_NAME, HelpID.INLINE_VARIABLE);
      if (statusBar != null) {
        statusBar.setInfo(RefactoringBundle.message("press.escape.to.remove.the.highlighting"));
      }
      return;
    }

    PsiTryStatement tryStatement = PsiTreeUtil.getParentOfType(defToInline, PsiTryStatement.class);
    if (tryStatement != null) {
      if (ExceptionUtil.getThrownExceptions(defToInline).isEmpty()) {
        tryStatement = null;
      }
    }
    PsiFile workingFile = local.getContainingFile();
    for (PsiElement ref : refsToInline) {
      final PsiFile otherFile = ref.getContainingFile();
      if (!otherFile.equals(workingFile)) {
        String message = RefactoringBundle.message("variable.is.referenced.in.multiple.files", localName);
        CommonRefactoringUtil.showErrorHint(project, editor, message, REFACTORING_NAME, HelpID.INLINE_VARIABLE);
        return;
      }
      if (tryStatement != null && !PsiTreeUtil.isAncestor(tryStatement, ref, false)) {
        CommonRefactoringUtil.showErrorHint(project, editor, "Unable to inline outside try/catch statement", REFACTORING_NAME, HelpID.INLINE_VARIABLE);
        return;
      }
    }

    for (final PsiElement ref : refsToInline) {
      final PsiElement[] defs = DefUseUtil.getDefs(containerBlock, local, ref);
      boolean isSameDefinition = true;
      for (PsiElement def : defs) {
        isSameDefinition &= isSameDefinition(def, defToInline);
      }
      if (!isSameDefinition) {
        highlightManager.addOccurrenceHighlights(editor, defs, writeAttributes, true, null);
        highlightManager.addOccurrenceHighlights(editor, new PsiElement[]{ref}, attributes, true, null);
        String message =
          RefactoringBundle.getCannotRefactorMessage(RefactoringBundle.message("variable.is.accessed.for.writing.and.used.with.inlined", localName));
        CommonRefactoringUtil.showErrorHint(project, editor, message, REFACTORING_NAME, HelpID.INLINE_VARIABLE);
        if (statusBar != null) {
          statusBar.setInfo(RefactoringBundle.message("press.escape.to.remove.the.highlighting"));
        }
        return;
      }
    }

    final PsiElement writeAccess = checkRefsInAugmentedAssignmentOrUnaryModified(refsToInline, defToInline);
    if (writeAccess != null) {
      HighlightManager.getInstance(project).addOccurrenceHighlights(editor, new PsiElement[]{writeAccess}, writeAttributes, true, null);
      String message = RefactoringBundle.getCannotRefactorMessage(RefactoringBundle.message("variable.is.accessed.for.writing", localName));
      CommonRefactoringUtil.showErrorHint(project, editor, message, REFACTORING_NAME, HelpID.INLINE_VARIABLE);
      if (statusBar != null) {
        statusBar.setInfo(RefactoringBundle.message("press.escape.to.remove.the.highlighting"));
      }
      return;
    }

    final Runnable runnable = () -> {
      final String refactoringId = "refactoring.inline.local.variable";
      try{
        SmartPsiElementPointer<PsiExpression>[] exprs = new SmartPsiElementPointer[refsToInline.length];

        RefactoringEventData beforeData = new RefactoringEventData();
        beforeData.addElements(refsToInline);
        project.getMessageBus().syncPublisher(RefactoringEventListener.REFACTORING_EVENT_TOPIC).refactoringStarted(refactoringId, beforeData);

        final SmartPointerManager pointerManager = SmartPointerManager.getInstance(project);
        for(int idx = 0; idx < refsToInline.length; idx++){
          PsiJavaCodeReferenceElement refElement = (PsiJavaCodeReferenceElement)refsToInline[idx];
          exprs[idx] = pointerManager.createSmartPsiElementPointer(InlineUtil.inlineVariable(local, defToInline, refElement));
        }

<<<<<<< HEAD
          if (editor != null && !ApplicationManager.getApplication().isUnitTestMode()) {
            highlightManager.addOccurrenceHighlights(editor, ContainerUtil.convert(exprs, new PsiExpression[refsToInline.length], new Function<SmartPsiElementPointer<PsiExpression>, PsiExpression>() {
              @Override
              public PsiExpression fun(SmartPsiElementPointer<PsiExpression> pointer) {
                return pointer.getElement();
              }
            }), attributes, true, null);
            statusBar.setInfo(RefactoringBundle.message("press.escape.to.remove.the.highlighting"));
=======
        if (inlineAll.get()) {
          if (!isInliningVariableInitializer(defToInline)) {
            defToInline.getParent().delete();
          } else {
            defToInline.delete();
>>>>>>> bd50525b
          }

          if (ReferencesSearch.search(local).findFirst() == null) {
            QuickFixFactory.getInstance().createRemoveUnusedVariableFix(local).invoke(project, editor, local.getContainingFile());
          }
        }


        if (editor != null && !ApplicationManager.getApplication().isUnitTestMode()) {
          highlightManager.addOccurrenceHighlights(editor, ContainerUtil.convert(exprs, new PsiExpression[refsToInline.length],
                                                                                 pointer -> pointer.getElement()), attributes, true, null);
          WindowManager.getInstance().getStatusBar(project).setInfo(RefactoringBundle.message("press.escape.to.remove.the.highlighting"));
        }

        for (final SmartPsiElementPointer<PsiExpression> expr : exprs) {
          InlineUtil.tryToInlineArrayCreationForVarargs(expr.getElement());
        }
      }
      catch (IncorrectOperationException e){
        LOG.error(e);
      }
      finally {
        final RefactoringEventData afterData = new RefactoringEventData();
        afterData.addElement(containingClass);
        project.getMessageBus().syncPublisher(RefactoringEventListener.REFACTORING_EVENT_TOPIC).refactoringDone(refactoringId, afterData);
      }
    };

    CommandProcessor.getInstance().executeCommand(project, () -> ApplicationManager.getApplication().runWriteAction(runnable), RefactoringBundle.message("inline.command", localName), null);
  }

  @Nullable
  public static PsiElement checkRefsInAugmentedAssignmentOrUnaryModified(final PsiElement[] refsToInline, PsiElement defToInline) {
    for (PsiElement element : refsToInline) {

      PsiElement parent = element.getParent();
      if (parent instanceof PsiArrayAccessExpression) {
        if (((PsiArrayAccessExpression)parent).getIndexExpression() == element) continue;
        if (defToInline instanceof PsiExpression && !(defToInline instanceof PsiNewExpression)) continue;
        element = parent;
        parent = parent.getParent();
      }

      if (parent instanceof PsiAssignmentExpression && element == ((PsiAssignmentExpression)parent).getLExpression()
          || isUnaryWriteExpression(parent)) {

        return element;
      }
    }
    return null;
  }

  private static boolean isUnaryWriteExpression(PsiElement parent) {
    IElementType tokenType = null;
    if (parent instanceof PsiPrefixExpression) {
      tokenType = ((PsiPrefixExpression)parent).getOperationTokenType();
    }
    if (parent instanceof PsiPostfixExpression) {
      tokenType = ((PsiPostfixExpression)parent).getOperationTokenType();
    }
    return tokenType == JavaTokenType.PLUSPLUS || tokenType == JavaTokenType.MINUSMINUS;
  }

  private static boolean isSameDefinition(final PsiElement def, final PsiExpression defToInline) {
    if (def instanceof PsiLocalVariable) return defToInline.equals(((PsiLocalVariable)def).getInitializer());
    final PsiElement parent = def.getParent();
    return parent instanceof PsiAssignmentExpression && defToInline.equals(((PsiAssignmentExpression)parent).getRExpression());
  }

  private static boolean isInliningVariableInitializer(final PsiExpression defToInline) {
    return defToInline.getParent() instanceof PsiVariable;
  }

  @Nullable
  static PsiExpression getDefToInline(final PsiVariable local,
                                      final PsiElement refExpr,
                                      final PsiCodeBlock block) {
    if (refExpr != null) {
      PsiElement def;
      if (refExpr instanceof PsiReferenceExpression && PsiUtil.isAccessedForWriting((PsiExpression) refExpr)) {
        def = refExpr;
      }
      else {
        final PsiElement[] defs = DefUseUtil.getDefs(block, local, refExpr);
        if (defs.length == 1) {
          def = defs[0];
        }
        else {
          return null;
        }
      }

      if (def instanceof PsiReferenceExpression && def.getParent() instanceof PsiAssignmentExpression) {
        final PsiAssignmentExpression assignmentExpression = (PsiAssignmentExpression)def.getParent();
        if (assignmentExpression.getOperationTokenType() != JavaTokenType.EQ) return null;
        final PsiExpression rExpr = assignmentExpression.getRExpression();
        if (rExpr != null) return rExpr;
      }
    }
    return local.getInitializer();
  }
}<|MERGE_RESOLUTION|>--- conflicted
+++ resolved
@@ -147,20 +147,13 @@
       return;
     }
 
-<<<<<<< HEAD
-    final Ref<Boolean> inlineAll = new Ref<Boolean>(true);
-    final StatusBar statusBar = WindowManager.getInstance().getStatusBar(project);
-=======
     final Ref<Boolean> inlineAll = new Ref<>(true);
->>>>>>> bd50525b
     if (editor != null && !ApplicationManager.getApplication().isUnitTestMode()) {
       int occurrencesCount = refsToInlineList.size();
       if (refExpr != null && occurrencesCount > 1  || EditorSettingsExternalizable.getInstance().isShowInlineLocalDialog()) {
         final InlineLocalDialog inlineLocalDialog = new InlineLocalDialog(project, local, refExpr, occurrencesCount);
         if (!inlineLocalDialog.showAndGet()) {
-          if (statusBar != null) {
-            statusBar.setInfo(RefactoringBundle.message("press.escape.to.remove.the.highlighting"));
-          }
+          WindowManager.getInstance().getStatusBar(project).setInfo(RefactoringBundle.message("press.escape.to.remove.the.highlighting"));
           return;
         }
 
@@ -264,22 +257,11 @@
           exprs[idx] = pointerManager.createSmartPsiElementPointer(InlineUtil.inlineVariable(local, defToInline, refElement));
         }
 
-<<<<<<< HEAD
-          if (editor != null && !ApplicationManager.getApplication().isUnitTestMode()) {
-            highlightManager.addOccurrenceHighlights(editor, ContainerUtil.convert(exprs, new PsiExpression[refsToInline.length], new Function<SmartPsiElementPointer<PsiExpression>, PsiExpression>() {
-              @Override
-              public PsiExpression fun(SmartPsiElementPointer<PsiExpression> pointer) {
-                return pointer.getElement();
-              }
-            }), attributes, true, null);
-            statusBar.setInfo(RefactoringBundle.message("press.escape.to.remove.the.highlighting"));
-=======
         if (inlineAll.get()) {
           if (!isInliningVariableInitializer(defToInline)) {
             defToInline.getParent().delete();
           } else {
             defToInline.delete();
->>>>>>> bd50525b
           }
 
           if (ReferencesSearch.search(local).findFirst() == null) {
