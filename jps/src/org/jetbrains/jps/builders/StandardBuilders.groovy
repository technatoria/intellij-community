--- conflicted
+++ resolved
@@ -48,15 +48,10 @@
     customArgs = javacOpts["ADDITIONAL_OPTIONS_STRING"];
 
     params.fork = "true"
-<<<<<<< HEAD
     params.memoryMaximumSize = memHeapSize;
     params.debug = String.valueOf(debugInfo);
     params.nowarn = String.valueOf(nowarn);
     params.deprecation = String.valueOf(deprecation);
-=======
-    params.debug = "on"
-    params.verbose = "true"
->>>>>>> eb3b047a
 
     def javacExecutable = getJavacExecutable(module)
     if (javacExecutable != null) {
