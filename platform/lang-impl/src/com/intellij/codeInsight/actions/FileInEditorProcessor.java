--- conflicted
+++ resolved
@@ -235,11 +235,7 @@
 
   private static boolean isInHeadlessMode() {
     Application application = ApplicationManager.getApplication();
-<<<<<<< HEAD
     if (application.isUnitTestMode() || (application.isHeadlessEnvironment() && !application.isOnAir())) {
-      return false;
-=======
-    if (application.isUnitTestMode() || application.isHeadlessEnvironment()) {
       return true;
     }
     return false;
@@ -337,7 +333,6 @@
           getHyperlinkRunnable().run();
         }
       };
->>>>>>> a1e98120
     }
   }
 }