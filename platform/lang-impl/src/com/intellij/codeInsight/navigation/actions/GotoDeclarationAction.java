--- conflicted
+++ resolved
@@ -276,23 +276,9 @@
     if (file == null) return null;
 
     PsiElement elementAt = file.findElementAt(TargetElementUtil.adjustOffset(file, document, offset));
-<<<<<<< HEAD
-    for (GotoDeclarationHandler handler : Extensions.getExtensions(GotoDeclarationHandler.EP_NAME)) {
-      try {
-        PsiElement[] result = handler.getGotoDeclarationTargets(elementAt, offset, editor);
-        if (result != null && result.length > 0 && assertNotNullElements(result, handler.getClass())) {
-          return result;
-=======
     for (GotoDeclarationHandler handler : GotoDeclarationHandler.EP_NAME.getExtensionList()) {
       PsiElement[] result = handler.getGotoDeclarationTargets(elementAt, offset, editor);
-      if (result != null && result.length > 0) {
-        for (PsiElement element : result) {
-          if (element == null) {
-            LOG.error("Null target element is returned by " + handler.getClass().getName());
-            return null;
-          }
->>>>>>> f3709c55
-        }
+      if (result != null && result.length > 0 && assertNotNullElements(result, handler.getClass())) {
         return result;
       }
     }
