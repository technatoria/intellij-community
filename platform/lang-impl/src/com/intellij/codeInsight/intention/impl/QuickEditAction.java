/*
 * Copyright 2006 Sascha Weinreuter
 *
 * Licensed under the Apache License, Version 2.0 (the "License");
 * you may not use this file except in compliance with the License.
 * You may obtain a copy of the License at
 *
 *     http://www.apache.org/licenses/LICENSE-2.0
 *
 * Unless required by applicable law or agreed to in writing, software
 * distributed under the License is distributed on an "AS IS" BASIS,
 * WITHOUT WARRANTIES OR CONDITIONS OF ANY KIND, either express or implied.
 * See the License for the specific language governing permissions and
 * limitations under the License.
 */
package com.intellij.codeInsight.intention.impl;

import com.intellij.codeInsight.intention.IntentionAction;
import com.intellij.codeInsight.intention.LowPriorityAction;
import com.intellij.injected.editor.DocumentWindow;
import com.intellij.lang.injection.InjectedLanguageManager;
import com.intellij.openapi.editor.Editor;
import com.intellij.openapi.project.Project;
import com.intellij.openapi.ui.popup.Balloon;
import com.intellij.openapi.util.*;
import com.intellij.openapi.util.text.StringUtil;
<<<<<<< HEAD
import com.intellij.psi.PsiDocumentManager;
import com.intellij.psi.PsiElement;
import com.intellij.psi.PsiFile;
import com.intellij.psi.PsiLanguageInjectionHost;
=======
import com.intellij.psi.*;
import com.intellij.psi.impl.source.tree.injected.InjectedLanguageUtil;
>>>>>>> 990efb27
import com.intellij.psi.util.PsiTreeUtil;
import com.intellij.util.IncorrectOperationException;
import com.intellij.util.containers.ContainerUtil;
import org.jetbrains.annotations.NotNull;
import org.jetbrains.annotations.Nullable;

import javax.swing.*;
import java.awt.*;
import java.util.List;

/**
 * "Quick Edit Language" intention action that provides an editor which shows an injected language
 * fragment's complete prefix and suffix in non-editable areas and allows to edit the fragment
 * without having to consider any additional escaping rules (e.g. when editing regexes in String
 * literals).
 * 
 * @author Gregory Shrago
 * @author Konstantin Bulenkov
 */
public class QuickEditAction implements IntentionAction, LowPriorityAction {
  public static final Key<QuickEditHandler> QUICK_EDIT_HANDLER = Key.create("QUICK_EDIT_HANDLER");
  private String myLastLanguageName;

  public boolean isAvailable(@NotNull Project project, Editor editor, PsiFile file) {
    return getRangePair(file, editor) != null;
  }

  @Nullable
  protected Pair<PsiElement, TextRange> getRangePair(final PsiFile file, final Editor editor) {
    final int offset = editor.getCaretModel().getOffset();
    final PsiLanguageInjectionHost host =
      PsiTreeUtil.getParentOfType(file.findElementAt(offset), PsiLanguageInjectionHost.class, false);
    if (host == null) return null;
<<<<<<< HEAD
    final List<Pair<PsiElement, TextRange>> injections = InjectedLanguageManager.getInstance(host.getProject()).getInjectedPsiFiles(host);
=======
    final List<Pair<PsiElement, TextRange>> injections = InjectedLanguageUtil.getInstance().getInjectedPsiFiles(host);
>>>>>>> 990efb27
    if (injections == null || injections.isEmpty()) return null;
    final int offsetInElement = offset - host.getTextRange().getStartOffset();
    final Pair<PsiElement, TextRange> rangePair = ContainerUtil.find(injections, new Condition<Pair<PsiElement, TextRange>>() {
      public boolean value(final Pair<PsiElement, TextRange> pair) {
        return pair.second.containsRange(offsetInElement, offsetInElement);
      }
    });
    if (rangePair != null) {
      myLastLanguageName = rangePair.first.getContainingFile().getLanguage().getDisplayName();
    }
    return rangePair;
  }

  public void invoke(@NotNull final Project project, final Editor editor, PsiFile file) throws IncorrectOperationException {
    final int offset = editor.getCaretModel().getOffset();
    final Pair<PsiElement, TextRange> pair = getRangePair(file, editor);
    assert pair != null;
    final PsiFile injectedFile = (PsiFile)pair.first;
    final int injectedOffset = ((DocumentWindow)PsiDocumentManager.getInstance(project).getDocument(injectedFile)).hostToInjected(offset);
    getHandler(project, injectedFile, editor, file).navigate(injectedOffset);
  }

  public boolean startInWriteAction() {
    return false;
  }

  @NotNull
  private QuickEditHandler getHandler(Project project, PsiFile injectedFile, Editor editor, PsiFile origFile) {
    QuickEditHandler handler = injectedFile.getUserData(QUICK_EDIT_HANDLER);
    if (handler != null && handler.isValid()) {
      return handler;
    }
    handler = new QuickEditHandler(project, injectedFile, origFile, editor, this);
    injectedFile.putUserData(QUICK_EDIT_HANDLER, handler);
    return handler;
  }
  
  protected boolean isShowInBalloon() {
    return false;
  }
  
  @Nullable
  protected JComponent createBalloonComponent(PsiFile file, Ref<Balloon> ref) {
    return null;
  }

  @NotNull
  public String getText() {
    return "Edit "+ StringUtil.notNullize(myLastLanguageName, "Injected")+" Fragment";
  }

  @NotNull
  public String getFamilyName() {
    return "Edit Injected Fragment";
  }

  public static Balloon.Position getBalloonPosition(Editor editor) {
    final int line = editor.getCaretModel().getVisualPosition().line;
    final Rectangle area = editor.getScrollingModel().getVisibleArea();
    int startLine  = area.y / editor.getLineHeight() + 1;
    return (line - startLine) * editor.getLineHeight() < 200 ? Balloon.Position.below : Balloon.Position.above;
  }
}<|MERGE_RESOLUTION|>--- conflicted
+++ resolved
@@ -1,136 +1,127 @@
-/*
- * Copyright 2006 Sascha Weinreuter
- *
- * Licensed under the Apache License, Version 2.0 (the "License");
- * you may not use this file except in compliance with the License.
- * You may obtain a copy of the License at
- *
- *     http://www.apache.org/licenses/LICENSE-2.0
- *
- * Unless required by applicable law or agreed to in writing, software
- * distributed under the License is distributed on an "AS IS" BASIS,
- * WITHOUT WARRANTIES OR CONDITIONS OF ANY KIND, either express or implied.
- * See the License for the specific language governing permissions and
- * limitations under the License.
- */
-package com.intellij.codeInsight.intention.impl;
-
-import com.intellij.codeInsight.intention.IntentionAction;
-import com.intellij.codeInsight.intention.LowPriorityAction;
-import com.intellij.injected.editor.DocumentWindow;
-import com.intellij.lang.injection.InjectedLanguageManager;
-import com.intellij.openapi.editor.Editor;
-import com.intellij.openapi.project.Project;
-import com.intellij.openapi.ui.popup.Balloon;
-import com.intellij.openapi.util.*;
-import com.intellij.openapi.util.text.StringUtil;
-<<<<<<< HEAD
-import com.intellij.psi.PsiDocumentManager;
-import com.intellij.psi.PsiElement;
-import com.intellij.psi.PsiFile;
-import com.intellij.psi.PsiLanguageInjectionHost;
-=======
-import com.intellij.psi.*;
-import com.intellij.psi.impl.source.tree.injected.InjectedLanguageUtil;
->>>>>>> 990efb27
-import com.intellij.psi.util.PsiTreeUtil;
-import com.intellij.util.IncorrectOperationException;
-import com.intellij.util.containers.ContainerUtil;
-import org.jetbrains.annotations.NotNull;
-import org.jetbrains.annotations.Nullable;
-
-import javax.swing.*;
-import java.awt.*;
-import java.util.List;
-
-/**
- * "Quick Edit Language" intention action that provides an editor which shows an injected language
- * fragment's complete prefix and suffix in non-editable areas and allows to edit the fragment
- * without having to consider any additional escaping rules (e.g. when editing regexes in String
- * literals).
- * 
- * @author Gregory Shrago
- * @author Konstantin Bulenkov
- */
-public class QuickEditAction implements IntentionAction, LowPriorityAction {
-  public static final Key<QuickEditHandler> QUICK_EDIT_HANDLER = Key.create("QUICK_EDIT_HANDLER");
-  private String myLastLanguageName;
-
-  public boolean isAvailable(@NotNull Project project, Editor editor, PsiFile file) {
-    return getRangePair(file, editor) != null;
-  }
-
-  @Nullable
-  protected Pair<PsiElement, TextRange> getRangePair(final PsiFile file, final Editor editor) {
-    final int offset = editor.getCaretModel().getOffset();
-    final PsiLanguageInjectionHost host =
-      PsiTreeUtil.getParentOfType(file.findElementAt(offset), PsiLanguageInjectionHost.class, false);
-    if (host == null) return null;
-<<<<<<< HEAD
-    final List<Pair<PsiElement, TextRange>> injections = InjectedLanguageManager.getInstance(host.getProject()).getInjectedPsiFiles(host);
-=======
-    final List<Pair<PsiElement, TextRange>> injections = InjectedLanguageUtil.getInstance().getInjectedPsiFiles(host);
->>>>>>> 990efb27
-    if (injections == null || injections.isEmpty()) return null;
-    final int offsetInElement = offset - host.getTextRange().getStartOffset();
-    final Pair<PsiElement, TextRange> rangePair = ContainerUtil.find(injections, new Condition<Pair<PsiElement, TextRange>>() {
-      public boolean value(final Pair<PsiElement, TextRange> pair) {
-        return pair.second.containsRange(offsetInElement, offsetInElement);
-      }
-    });
-    if (rangePair != null) {
-      myLastLanguageName = rangePair.first.getContainingFile().getLanguage().getDisplayName();
-    }
-    return rangePair;
-  }
-
-  public void invoke(@NotNull final Project project, final Editor editor, PsiFile file) throws IncorrectOperationException {
-    final int offset = editor.getCaretModel().getOffset();
-    final Pair<PsiElement, TextRange> pair = getRangePair(file, editor);
-    assert pair != null;
-    final PsiFile injectedFile = (PsiFile)pair.first;
-    final int injectedOffset = ((DocumentWindow)PsiDocumentManager.getInstance(project).getDocument(injectedFile)).hostToInjected(offset);
-    getHandler(project, injectedFile, editor, file).navigate(injectedOffset);
-  }
-
-  public boolean startInWriteAction() {
-    return false;
-  }
-
-  @NotNull
-  private QuickEditHandler getHandler(Project project, PsiFile injectedFile, Editor editor, PsiFile origFile) {
-    QuickEditHandler handler = injectedFile.getUserData(QUICK_EDIT_HANDLER);
-    if (handler != null && handler.isValid()) {
-      return handler;
-    }
-    handler = new QuickEditHandler(project, injectedFile, origFile, editor, this);
-    injectedFile.putUserData(QUICK_EDIT_HANDLER, handler);
-    return handler;
-  }
-  
-  protected boolean isShowInBalloon() {
-    return false;
-  }
-  
-  @Nullable
-  protected JComponent createBalloonComponent(PsiFile file, Ref<Balloon> ref) {
-    return null;
-  }
-
-  @NotNull
-  public String getText() {
-    return "Edit "+ StringUtil.notNullize(myLastLanguageName, "Injected")+" Fragment";
-  }
-
-  @NotNull
-  public String getFamilyName() {
-    return "Edit Injected Fragment";
-  }
-
-  public static Balloon.Position getBalloonPosition(Editor editor) {
-    final int line = editor.getCaretModel().getVisualPosition().line;
-    final Rectangle area = editor.getScrollingModel().getVisibleArea();
-    int startLine  = area.y / editor.getLineHeight() + 1;
-    return (line - startLine) * editor.getLineHeight() < 200 ? Balloon.Position.below : Balloon.Position.above;
-  }
-}+/*
+ * Copyright 2006 Sascha Weinreuter
+ *
+ * Licensed under the Apache License, Version 2.0 (the "License");
+ * you may not use this file except in compliance with the License.
+ * You may obtain a copy of the License at
+ *
+ *     http://www.apache.org/licenses/LICENSE-2.0
+ *
+ * Unless required by applicable law or agreed to in writing, software
+ * distributed under the License is distributed on an "AS IS" BASIS,
+ * WITHOUT WARRANTIES OR CONDITIONS OF ANY KIND, either express or implied.
+ * See the License for the specific language governing permissions and
+ * limitations under the License.
+ */
+package com.intellij.codeInsight.intention.impl;
+
+import com.intellij.codeInsight.intention.IntentionAction;
+import com.intellij.codeInsight.intention.LowPriorityAction;
+import com.intellij.injected.editor.DocumentWindow;
+import com.intellij.lang.injection.InjectedLanguageManager;
+import com.intellij.openapi.editor.Editor;
+import com.intellij.openapi.project.Project;
+import com.intellij.openapi.ui.popup.Balloon;
+import com.intellij.openapi.util.*;
+import com.intellij.openapi.util.text.StringUtil;
+import com.intellij.psi.PsiDocumentManager;
+import com.intellij.psi.PsiElement;
+import com.intellij.psi.PsiFile;
+import com.intellij.psi.PsiLanguageInjectionHost;
+import com.intellij.psi.util.PsiTreeUtil;
+import com.intellij.util.IncorrectOperationException;
+import com.intellij.util.containers.ContainerUtil;
+import org.jetbrains.annotations.NotNull;
+import org.jetbrains.annotations.Nullable;
+
+import javax.swing.*;
+import java.awt.*;
+import java.util.List;
+
+/**
+ * "Quick Edit Language" intention action that provides an editor which shows an injected language
+ * fragment's complete prefix and suffix in non-editable areas and allows to edit the fragment
+ * without having to consider any additional escaping rules (e.g. when editing regexes in String
+ * literals).
+ * 
+ * @author Gregory Shrago
+ * @author Konstantin Bulenkov
+ */
+public class QuickEditAction implements IntentionAction, LowPriorityAction {
+  public static final Key<QuickEditHandler> QUICK_EDIT_HANDLER = Key.create("QUICK_EDIT_HANDLER");
+  private String myLastLanguageName;
+
+  public boolean isAvailable(@NotNull Project project, Editor editor, PsiFile file) {
+    return getRangePair(file, editor) != null;
+  }
+
+  @Nullable
+  protected Pair<PsiElement, TextRange> getRangePair(final PsiFile file, final Editor editor) {
+    final int offset = editor.getCaretModel().getOffset();
+    final PsiLanguageInjectionHost host =
+      PsiTreeUtil.getParentOfType(file.findElementAt(offset), PsiLanguageInjectionHost.class, false);
+    if (host == null) return null;
+    final List<Pair<PsiElement, TextRange>> injections = InjectedLanguageManager.getInstance(host.getProject()).getInjectedPsiFiles(host);
+    if (injections == null || injections.isEmpty()) return null;
+    final int offsetInElement = offset - host.getTextRange().getStartOffset();
+    final Pair<PsiElement, TextRange> rangePair = ContainerUtil.find(injections, new Condition<Pair<PsiElement, TextRange>>() {
+      public boolean value(final Pair<PsiElement, TextRange> pair) {
+        return pair.second.containsRange(offsetInElement, offsetInElement);
+      }
+    });
+    if (rangePair != null) {
+      myLastLanguageName = rangePair.first.getContainingFile().getLanguage().getDisplayName();
+    }
+    return rangePair;
+  }
+
+  public void invoke(@NotNull final Project project, final Editor editor, PsiFile file) throws IncorrectOperationException {
+    final int offset = editor.getCaretModel().getOffset();
+    final Pair<PsiElement, TextRange> pair = getRangePair(file, editor);
+    assert pair != null;
+    final PsiFile injectedFile = (PsiFile)pair.first;
+    final int injectedOffset = ((DocumentWindow)PsiDocumentManager.getInstance(project).getDocument(injectedFile)).hostToInjected(offset);
+    getHandler(project, injectedFile, editor, file).navigate(injectedOffset);
+  }
+
+  public boolean startInWriteAction() {
+    return false;
+  }
+
+  @NotNull
+  private QuickEditHandler getHandler(Project project, PsiFile injectedFile, Editor editor, PsiFile origFile) {
+    QuickEditHandler handler = injectedFile.getUserData(QUICK_EDIT_HANDLER);
+    if (handler != null && handler.isValid()) {
+      return handler;
+    }
+    handler = new QuickEditHandler(project, injectedFile, origFile, editor, this);
+    injectedFile.putUserData(QUICK_EDIT_HANDLER, handler);
+    return handler;
+  }
+  
+  protected boolean isShowInBalloon() {
+    return false;
+  }
+  
+  @Nullable
+  protected JComponent createBalloonComponent(PsiFile file, Ref<Balloon> ref) {
+    return null;
+  }
+
+  @NotNull
+  public String getText() {
+    return "Edit "+ StringUtil.notNullize(myLastLanguageName, "Injected")+" Fragment";
+  }
+
+  @NotNull
+  public String getFamilyName() {
+    return "Edit Injected Fragment";
+  }
+
+  public static Balloon.Position getBalloonPosition(Editor editor) {
+    final int line = editor.getCaretModel().getVisualPosition().line;
+    final Rectangle area = editor.getScrollingModel().getVisibleArea();
+    int startLine  = area.y / editor.getLineHeight() + 1;
+    return (line - startLine) * editor.getLineHeight() < 200 ? Balloon.Position.below : Balloon.Position.above;
+  }
+}