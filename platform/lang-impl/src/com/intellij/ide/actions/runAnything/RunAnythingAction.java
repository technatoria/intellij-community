--- conflicted
+++ resolved
@@ -124,551 +124,4 @@
     }
     return KeymapUtil.getShortcutsText(shortcuts);
   }
-<<<<<<< HEAD
-
-  private class MyListRenderer extends ColoredListCellRenderer {
-    private final RunAnythingMyAccessibleComponent myMainPanel = new RunAnythingMyAccessibleComponent(new BorderLayout());
-    private final JLabel myTitle = new JLabel();
-
-    @Override
-    public Component getListCellRendererComponent(JList list, Object value, int index, boolean isSelected, boolean cellHasFocus) {
-      Component cmp = null;
-      if (isMoreItem(index)) {
-        cmp = RunAnythingMore.get(isSelected);
-      }
-
-      if (cmp == null) {
-        if (value instanceof RunAnythingItem) {
-          cmp = ((RunAnythingItem)value).createComponent(isSelected);
-        }
-        else {
-          cmp = super.getListCellRendererComponent(list, value, index, isSelected, isSelected);
-          final JPanel p = new JPanel(new BorderLayout());
-          p.setBackground(UIUtil.getListBackground(isSelected));
-          p.add(cmp, BorderLayout.CENTER);
-          cmp = p;
-        }
-
-        if (value instanceof BooleanOptionDescription) {
-          final JPanel panel = new JPanel(new BorderLayout());
-          panel.setBackground(UIUtil.getListBackground(isSelected));
-          panel.add(cmp, BorderLayout.CENTER);
-          final Component rightComponent;
-          final OnOffButton button = new OnOffButton();
-          button.setSelected(((BooleanOptionDescription)value).isOptionEnabled());
-          rightComponent = button;
-          panel.add(rightComponent, BorderLayout.EAST);
-
-          JLabel settingLabel = new JLabel(RunAnythingUtil.getSettingText((OptionDescription)value));
-          settingLabel.setBorder(BorderFactory.createEmptyBorder(0, 5, 0, 0));
-          panel.add(settingLabel, BorderLayout.WEST);
-          panel.add(rightComponent, BorderLayout.EAST);
-          cmp = panel;
-        }
-      }
-
-      Color bg = cmp.getBackground();
-      if (bg == null) {
-        cmp.setBackground(UIUtil.getListBackground(isSelected));
-        bg = cmp.getBackground();
-      }
-      myMainPanel.removeAll();
-      RunAnythingSearchListModel model = getSearchingModel(myList);
-      if (model != null) {
-        String title = model.getTitle(index);
-        if (title != null) {
-          myTitle.setText(title);
-          myMainPanel.add(RunAnythingUtil.createTitle(" " + title), BorderLayout.NORTH);
-        }
-      }
-      JPanel wrapped = new JPanel(new BorderLayout());
-      wrapped.setBackground(bg);
-      wrapped.setBorder(RENDERER_BORDER);
-      wrapped.add(cmp, BorderLayout.CENTER);
-      myMainPanel.add(wrapped, BorderLayout.CENTER);
-      if (cmp instanceof Accessible) {
-        myMainPanel.setAccessible((Accessible)cmp);
-      }
-      final int width = myMainPanel.getPreferredSize().width;
-      if (width > myPopupActualWidth) {
-        myPopupActualWidth = width;
-        //schedulePopupUpdate();
-      }
-      return myMainPanel;
-    }
-
-    @Override
-    protected void customizeCellRenderer(@NotNull JList list, final Object value, int index, final boolean selected, boolean hasFocus) {
-    }
-
-    public void recalculateWidth() {
-      RunAnythingSearchListModel model = getSearchingModel(myList);
-      if (model == null) return;
-
-      myTitle.setIcon(EmptyIcon.ICON_16);
-      myTitle.setFont(RunAnythingUtil.getTitleFont());
-      int index = 0;
-      while (index < model.getSize()) {
-        String title = model.getTitle(index);
-        if (title != null) {
-          myTitle.setText(title);
-        }
-        index++;
-      }
-
-      myTitle.setForeground(Gray._122);
-      myTitle.setAlignmentY(BOTTOM_ALIGNMENT);
-    }
-  }
-
-  @SuppressWarnings({"SSBasedInspection", "unchecked"})
-  private class CalcThread implements Runnable {
-    @NotNull private final Project myProject;
-    @NotNull private final String myPattern;
-    private final ProgressIndicator myProgressIndicator = new ProgressIndicatorBase();
-    private final ActionCallback myDone = new ActionCallback();
-    @NotNull private final RunAnythingSearchListModel myListModel;
-
-    CalcThread(@NotNull Project project, @NotNull String pattern, boolean reuseModel) {
-      myProject = project;
-      myPattern = pattern;
-      RunAnythingSearchListModel model = getSearchingModel(myList);
-
-      myListModel = reuseModel && model != null
-                    ? model
-                    : isHelpMode(pattern)
-                      ? new RunAnythingSearchListModel.RunAnythingHelpListModel()
-                      : new RunAnythingSearchListModel.RunAnythingMainListModel();
-    }
-
-    @Override
-    public void run() {
-      try {
-        check();
-
-        //noinspection SSBasedInspection
-        SwingUtilities.invokeLater(() -> {
-          // this line must be called on EDT to avoid context switch at clear().append("text") Don't touch. Ask [kb]
-          myList.getEmptyText().setText("Searching...");
-
-          if (getSearchingModel(myList) != null) {
-            //noinspection unchecked
-            myAlarm.cancelAllRequests();
-            myAlarm.addRequest(() -> {
-              if (!myDone.isRejected()) {
-                myList.setModel(myListModel);
-                updatePopup();
-              }
-            }, 50);
-          }
-          else {
-            myList.setModel(myListModel);
-          }
-        });
-
-        if (myPattern.trim().length() == 0) {
-          buildGroups(true);
-          return;
-        }
-
-        if (isHelpMode(myPopupField.getText())) {
-          buildHelpGroups(myListModel);
-          return;
-        }
-
-        check();
-        buildGroups(false);
-      }
-      catch (ProcessCanceledException ignore) {
-        myDone.setRejected();
-      }
-      catch (Exception e) {
-        LOG.error(e);
-        myDone.setRejected();
-      }
-      finally {
-        if (!isCanceled()) {
-          //noinspection SSBasedInspection
-          SwingUtilities.invokeLater(() -> myList.getEmptyText().setText(IdeBundle.message("run.anything.command.empty.list.title")));
-          updatePopup();
-        }
-        if (!myDone.isProcessed()) {
-          myDone.setDone();
-        }
-      }
-    }
-
-    private void buildGroups(boolean isRecent) {
-      buildAllGroups(myPattern, () -> check(), isRecent);
-      updatePopup();
-    }
-
-    private void buildHelpGroups(@NotNull RunAnythingSearchListModel listModel) {
-      listModel.getGroups().forEach(group -> {
-        group.collectItems(myDataContext, myListModel, trimHelpPattern(), () -> check());
-        check();
-      });
-
-      updatePopup();
-    }
-
-    private void runReadAction(@NotNull Runnable action) {
-      if (!DumbService.getInstance(myProject).isDumb()) {
-        ApplicationManager.getApplication().runReadAction(action);
-        updatePopup();
-      }
-    }
-
-    protected void check() {
-      myProgressIndicator.checkCanceled();
-      if (myDone.isRejected()) throw new ProcessCanceledException();
-      if (myBalloon == null || myBalloon.isDisposed()) throw new ProcessCanceledException();
-      assert myCalcThread == this : "There are two CalcThreads running before one of them was cancelled";
-    }
-
-    private void buildAllGroups(@NotNull String pattern, @NotNull Runnable checkCancellation, boolean isRecent) {
-      if (isRecent) {
-        RunAnythingRecentGroup.INSTANCE.collectItems(myDataContext, myListModel, pattern, checkCancellation);
-      }
-      else {
-        buildCompletionGroups(pattern, checkCancellation);
-      }
-    }
-
-    private void buildCompletionGroups(@NotNull String pattern, @NotNull Runnable checkCancellation) {
-      LOG.assertTrue(myListModel instanceof RunAnythingSearchListModel.RunAnythingMainListModel);
-
-      StreamEx.of(RunAnythingRecentGroup.INSTANCE)
-              .select(RunAnythingGroup.class)
-              .append(myListModel.getGroups().stream()
-                                 .filter(group -> group instanceof RunAnythingCompletionGroup || group instanceof RunAnythingGeneralGroup)
-                                 .filter(group -> RunAnythingCache.getInstance(myProject).isGroupVisible(group.getTitle())))
-              .forEach(group -> {
-                runReadAction(() -> group.collectItems(myDataContext, myListModel, pattern, checkCancellation));
-                checkCancellation.run();
-              });
-    }
-
-    private boolean isCanceled() {
-      return myProgressIndicator.isCanceled() || myDone.isRejected();
-    }
-
-    @SuppressWarnings("SSBasedInspection")
-    void updatePopup() {
-      SwingUtilities.invokeLater(new Runnable() {
-        @Override
-        public void run() {
-          myListModel.update();
-          myList.revalidate();
-          myList.repaint();
-
-          myRenderer.recalculateWidth();
-          if (myBalloon == null || myBalloon.isDisposed()) {
-            return;
-          }
-          if (myPopup == null || !myPopup.isVisible()) {
-            installActions();
-            JBScrollPane content = new JBScrollPane(myList) {
-              {
-                if (UIUtil.isUnderDarcula()) {
-                  setBorder(null);
-                }
-              }
-
-              @Override
-              public Dimension getPreferredSize() {
-                Dimension size = super.getPreferredSize();
-                Dimension listSize = myList.getPreferredSize();
-                if (size.height > listSize.height || myList.getModel().getSize() == 0) {
-                  size.height = Math.max(JBUI.scale(30), listSize.height);
-                }
-
-                if (myBalloon != null && size.width < myBalloon.getSize().width) {
-                  size.width = myBalloon.getSize().width;
-                }
-
-                return size;
-              }
-            };
-            content.setHorizontalScrollBarPolicy(ScrollPaneConstants.HORIZONTAL_SCROLLBAR_NEVER);
-            content.setMinimumSize(new Dimension(myBalloon.getSize().width, 30));
-            final ComponentPopupBuilder builder = JBPopupFactory.getInstance()
-                                                                .createComponentPopupBuilder(content, null);
-            myPopup = builder
-              .setRequestFocus(false)
-              .setCancelKeyEnabled(false)
-              .setResizable(true)
-              .setCancelCallback(() -> {
-                final JBPopup balloon = myBalloon;
-                final AWTEvent event = IdeEventQueue.getInstance().getTrueCurrentEvent();
-                if (event instanceof MouseEvent) {
-                  final Component comp = ((MouseEvent)event).getComponent();
-                  if (balloon != null && UIUtil.getWindow(comp) == UIUtil.getWindow(balloon.getContent())) {
-                    return false;
-                  }
-                }
-                final boolean canClose =
-                  balloon == null || balloon.isDisposed() || (!getField().getTextEditor().hasFocus() && !mySkipFocusGain);
-                if (canClose) {
-                  PropertiesComponent.getInstance()
-                                     .setValue("run.anything.max.popup.width", Math.max(content.getWidth(), JBUI.scale(600)),
-                                               JBUI.scale(600));
-                }
-                return canClose;
-              })
-              .setShowShadow(false)
-              .setShowBorder(false)
-              .createPopup();
-            myProject.putUserData(RUN_ANYTHING_POPUP, myPopup);
-            myPopup.getContent().setBorder(null);
-            Disposer.register(myPopup, new Disposable() {
-              @Override
-              public void dispose() {
-                myProject.putUserData(RUN_ANYTHING_POPUP, null);
-                ApplicationManager.getApplication().executeOnPooledThread(() -> {
-                  resetFields();
-                  //noinspection SSBasedInspection
-                  SwingUtilities.invokeLater(() -> ActionToolbarImpl.updateAllToolbarsImmediately());
-                  if (myActionEvent != null && myActionEvent.getInputEvent() instanceof MouseEvent) {
-                    final Component component = myActionEvent.getInputEvent().getComponent();
-                    if (component != null) {
-                      final JLabel label = UIUtil.getParentOfType(JLabel.class, component);
-                      if (label != null) {
-                        SwingUtilities.invokeLater(() -> label.setIcon(AllIcons.Actions.Run_anything));
-                      }
-                    }
-                  }
-                  myActionEvent = null;
-                  myLastInputText = null;
-                });
-              }
-            });
-            updatePopupBounds();
-            myPopup.show(new RelativePoint(getField().getParent(), new Point(0, getField().getParent().getHeight())));
-
-            ApplicationManager.getApplication().getMessageBus().connect(myPopup).subscribe(AnActionListener.TOPIC, new AnActionListener() {
-              @Override
-              public void beforeActionPerformed(@NotNull AnAction action, @NotNull DataContext dataContext, AnActionEvent event) {
-                if (action instanceof TextComponentEditorAction) {
-                  return;
-                }
-                if (myPopup != null) {
-                  myPopup.cancel();
-                }
-              }
-            });
-          }
-          else {
-            myList.revalidate();
-            myList.repaint();
-          }
-          //ScrollingUtil.ensureSelectionExists(myList);
-          if (myList.getModel().getSize() > 0) {
-            updatePopupBounds();
-          }
-        }
-      });
-    }
-
-    public ActionCallback cancel() {
-      myProgressIndicator.cancel();
-      //myDone.setRejected();
-      return myDone;
-    }
-
-    public ActionCallback insert(final int index, @NotNull RunAnythingGroup group) {
-      ApplicationManager.getApplication().executeOnPooledThread(() -> runReadAction(() -> {
-        try {
-          RunAnythingGroup.SearchResult result = group.getItems(myDataContext, myListModel, trimHelpPattern(), true, this::check);
-
-          check();
-          SwingUtilities.invokeLater(() -> {
-            try {
-              int shift = 0;
-              int i = index + 1;
-              for (Object o : result) {
-                //noinspection unchecked
-                myListModel.insertElementAt(o, i);
-                shift++;
-                i++;
-              }
-
-              myListModel.shiftIndexes(index, shift);
-              if (!result.isNeedMore()) {
-                group.resetMoreIndex();
-              }
-
-              clearSelection();
-              ScrollingUtil.selectItem(myList, index);
-              myDone.setDone();
-            }
-            catch (Exception e) {
-              myDone.setRejected();
-            }
-          });
-        }
-        catch (Exception e) {
-          myDone.setRejected();
-        }
-      }));
-      return myDone;
-    }
-
-    @NotNull
-    public String trimHelpPattern() {
-      return isHelpMode(myPattern) ? myPattern.substring(HELP_PLACEHOLDER.length()) : myPattern;
-    }
-
-    public ActionCallback start() {
-      ApplicationManager.getApplication().executeOnPooledThread(this);
-      return myDone;
-    }
-  }
-
-  private void installActions() {
-    RunAnythingScrollingUtil.installActions(myList, getField().getTextEditor(), () -> {
-      myIsItemSelected = true;
-      getField().getTextEditor().setText(myLastInputText);
-      clearSelection();
-    }, UISettings.getInstance().getCycleScrolling());
-
-    ScrollingUtil.installActions(myList, getField().getTextEditor());
-  }
-
-  protected void resetFields() {
-    if (myBalloon != null) {
-      final JBPopup balloonToBeCanceled = myBalloon;
-      //noinspection SSBasedInspection
-      SwingUtilities.invokeLater(() -> balloonToBeCanceled.cancel());
-      myBalloon = null;
-    }
-    myCurrentWorker.doWhenProcessed(() -> {
-      final Object lock = myCalcThread;
-      if (lock != null) {
-        synchronized (lock) {
-          myContextComponent = null;
-          myFocusOwner = null;
-          myPopup = null;
-          myHistoryIndex = 0;
-          myPopupActualWidth = 0;
-          myCurrentWorker = ActionCallback.DONE;
-          myCalcThread = null;
-          myEditor = null;
-          myVirtualFile = null;
-        }
-      }
-    });
-    mySkipFocusGain = false;
-  }
-
-  private void updatePopupBounds() {
-    if (myPopup == null || !myPopup.isVisible()) {
-      return;
-    }
-    final Container parent = getField().getParent();
-    final Dimension size = myList.getParent().getParent().getPreferredSize();
-    size.width = myPopupActualWidth - 2;
-    if (size.width + 2 < parent.getWidth()) {
-      size.width = parent.getWidth();
-    }
-    if (myList.getItemsCount() == 0) {
-      size.height = JBUI.scale(30);
-    }
-    Dimension sz = new Dimension(size.width, myList.getPreferredSize().height);
-    if (!SystemInfo.isMac) {
-      if ((sz.width > RunAnythingUtil.getPopupMaxWidth() || sz.height > RunAnythingUtil.getPopupMaxWidth())) {
-        final JBScrollPane pane = new JBScrollPane();
-        final int extraWidth = pane.getVerticalScrollBar().getWidth() + 1;
-        final int extraHeight = pane.getHorizontalScrollBar().getHeight() + 1;
-        sz = new Dimension(Math.min(RunAnythingUtil.getPopupMaxWidth(), Math.max(getField().getWidth(), sz.width + extraWidth)),
-                           Math.min(RunAnythingUtil.getPopupMaxWidth(), sz.height + extraHeight));
-        sz.width += 20;
-      }
-      else {
-        sz.width += 2;
-      }
-    }
-    sz.height += 2;
-    sz.width = Math.max(sz.width, myPopup.getSize().width);
-    myPopup.setSize(sz);
-    if (myActionEvent != null && myActionEvent.getInputEvent() == null) {
-      final Point p = parent.getLocationOnScreen();
-      p.y += parent.getHeight();
-      if (parent.getWidth() < sz.width) {
-        p.x -= sz.width - parent.getWidth();
-      }
-      myPopup.setLocation(p);
-    }
-    else {
-      try {
-        RunAnythingUtil.adjustPopup(myBalloon, myPopup);
-      }
-      catch (Exception ignore) {
-      }
-    }
-  }
-
-  static class MySearchTextField extends SearchTextField implements DataProvider, Disposable {
-    MySearchTextField() {
-      super(false, "RunAnythingHistory");
-      JTextField editor = getTextEditor();
-      editor.setOpaque(false);
-      editor.putClientProperty("JTextField.Search.noBorderRing", Boolean.TRUE);
-      if (UIUtil.isUnderDarcula()) {
-        editor.setBackground(Gray._45);
-        editor.setForeground(Gray._240);
-      }
-    }
-
-    @Override
-    protected boolean customSetupUIAndTextField(@NotNull TextFieldWithProcessing textField, @NotNull Consumer<? super TextUI> uiConsumer) {
-      if (UIUtil.isUnderDarcula()) {
-        uiConsumer.consume(new MyDarcula());
-        textField.setBorder(new DarculaTextBorder());
-      }
-      else {
-        if (SystemInfo.isMac) {
-          uiConsumer.consume(new MyMacUI());
-          textField.setBorder(new MacIntelliJTextBorder());
-        }
-        else {
-          uiConsumer.consume(new MyWinUI());
-          textField.setBorder(new WinIntelliJTextBorder());
-        }
-      }
-      return true;
-    }
-
-    @Override
-    protected boolean isSearchControlUISupported() {
-      return true;
-    }
-
-    @Override
-    protected boolean hasIconsOutsideOfTextField() {
-      return false;
-    }
-
-    @Override
-    protected void showPopup() {
-    }
-
-    @Nullable
-    @Override
-    public Object getData(@NotNull @NonNls String dataId) {
-      if (PlatformDataKeys.PREDEFINED_TEXT.is(dataId)) {
-        return getTextEditor().getText();
-      }
-      return null;
-    }
-
-    @Override
-    public void dispose() {
-    }
-  }
-
-  private static class RunAnythingSettingsModel extends DefaultListModel<RunAnythingSEOption> {
-  }
-=======
->>>>>>> 02b6dcfa
 }