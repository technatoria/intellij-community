<<<<<<< HEAD
/*
 * Copyright 2000-2009 JetBrains s.r.o.
 *
 * Licensed under the Apache License, Version 2.0 (the "License");
 * you may not use this file except in compliance with the License.
 * You may obtain a copy of the License at
 *
 * http://www.apache.org/licenses/LICENSE-2.0
 *
 * Unless required by applicable law or agreed to in writing, software
 * distributed under the License is distributed on an "AS IS" BASIS,
 * WITHOUT WARRANTIES OR CONDITIONS OF ANY KIND, either express or implied.
 * See the License for the specific language governing permissions and
 * limitations under the License.
 */

package com.intellij.psi.impl.source.codeStyle;

import com.intellij.formatting.FormatTextRanges;
import com.intellij.formatting.FormatterEx;
import com.intellij.formatting.FormattingModel;
import com.intellij.formatting.FormattingModelBuilder;
import com.intellij.injected.editor.DocumentWindow;
import com.intellij.lang.*;
import com.intellij.openapi.application.ApplicationManager;
import com.intellij.openapi.diagnostic.Logger;
import com.intellij.openapi.editor.CaretModel;
import com.intellij.openapi.editor.Document;
import com.intellij.openapi.editor.Editor;
import com.intellij.openapi.editor.VisualPosition;
import com.intellij.openapi.extensions.Extensions;
import com.intellij.openapi.fileTypes.FileType;
import com.intellij.openapi.project.Project;
import com.intellij.openapi.util.Computable;
import com.intellij.openapi.util.TextRange;
import com.intellij.psi.*;
import com.intellij.psi.codeStyle.CodeStyleManager;
import com.intellij.psi.codeStyle.CodeStyleSettings;
import com.intellij.psi.codeStyle.CodeStyleSettingsManager;
import com.intellij.psi.codeStyle.Indent;
import com.intellij.psi.impl.CheckUtil;
import com.intellij.psi.impl.source.PostprocessReformattingAspect;
import com.intellij.psi.impl.source.SourceTreeToPsiMap;
import com.intellij.psi.impl.source.tree.*;
import com.intellij.psi.impl.source.tree.injected.InjectedLanguageUtil;
import com.intellij.psi.util.PsiUtilBase;
import com.intellij.util.CharTable;
import com.intellij.util.IncorrectOperationException;
import com.intellij.util.text.CharArrayUtil;
import org.jetbrains.annotations.NonNls;
import org.jetbrains.annotations.NotNull;
import org.jetbrains.annotations.Nullable;

public class CodeStyleManagerImpl extends CodeStyleManager {
  private static final Logger LOG = Logger.getInstance("#com.intellij.psi.impl.source.codeStyle.CodeStyleManagerImpl");
  private final Project myProject;
  @NonNls private static final String DUMMY_IDENTIFIER = "xxx";

  public CodeStyleManagerImpl(Project project) {
    myProject = project;
  }

  @NotNull
  public Project getProject() {
    return myProject;
  }

  @NotNull
  public PsiElement reformat(@NotNull PsiElement element) throws IncorrectOperationException {
    return reformat(element, false);
  }

  @NotNull
  public PsiElement reformat(@NotNull PsiElement element, boolean canChangeWhiteSpacesOnly) throws IncorrectOperationException {
    CheckUtil.checkWritable(element);
    if( !SourceTreeToPsiMap.hasTreeElement( element ) )
    {
      return element;
    }

    ASTNode treeElement = SourceTreeToPsiMap.psiElementToTree(element);
    final PsiElement formatted = SourceTreeToPsiMap.treeElementToPsi(new CodeFormatterFacade(getSettings()).processElement(treeElement));
    if (!canChangeWhiteSpacesOnly) {
      return postProcessElement(formatted);
    } else {
      return formatted;
    }

  }

  private PsiElement postProcessElement(final PsiElement formatted) {
    PsiElement result = formatted;
    for (PostFormatProcessor postFormatProcessor : Extensions.getExtensions(PostFormatProcessor.EP_NAME)) {
      result = postFormatProcessor.processElement(result, getSettings());
    }
    return result;
  }

  private void postProcessText(final PsiFile file, final TextRange textRange) {
    TextRange currentRange = textRange;
    for (final PostFormatProcessor myPostFormatProcessor : Extensions.getExtensions(PostFormatProcessor.EP_NAME)) {
      currentRange = myPostFormatProcessor.processText(file, currentRange, getSettings());
    }
  }

  public PsiElement reformatRange(@NotNull PsiElement element,
                                  int startOffset,
                                  int endOffset,
                                  boolean canChangeWhiteSpacesOnly) throws IncorrectOperationException {
    return reformatRangeImpl(element, startOffset, endOffset, canChangeWhiteSpacesOnly);
  }

  public PsiElement reformatRange(@NotNull PsiElement element, int startOffset, int endOffset)
    throws IncorrectOperationException {
    return reformatRangeImpl(element, startOffset, endOffset, false);

  }

  private static void transformAllChildren(final ASTNode file) {
    for (ASTNode child = file.getFirstChildNode(); child != null; child = child.getTreeNext()) {
      transformAllChildren(child);
    }
  }


  public void reformatText(@NotNull PsiFile file, int startOffset, int endOffset) throws IncorrectOperationException {
    ApplicationManager.getApplication().assertWriteAccessAllowed();
    PsiDocumentManager.getInstance(getProject()).commitAllDocuments();

    CheckUtil.checkWritable(file);
    if (!SourceTreeToPsiMap.hasTreeElement(file)) {
      return;
    }

    ASTNode treeElement = SourceTreeToPsiMap.psiElementToTree(file);
    transformAllChildren(treeElement);

    final CodeFormatterFacade codeFormatter = new CodeFormatterFacade(getSettings());
    LOG.assertTrue(file.isValid());
    final PsiElement start = findElementInTreeWithFormatterEnabled(file, startOffset);
    final PsiElement end = findElementInTreeWithFormatterEnabled(file, endOffset);
    if (start != null && !start.isValid()) {
      LOG.error("start=" + start + "; file=" + file);
    }
    if (end != null && !end.isValid()) {
      LOG.error("end=" + start + "; end=" + file);
    }

    boolean formatFromStart = startOffset == 0;
    boolean formatToEnd = endOffset == file.getTextLength();

    final SmartPointerManager smartPointerManager = SmartPointerManager.getInstance(getProject());
    final SmartPsiElementPointer startPointer = start == null ? null : smartPointerManager.createSmartPsiElementPointer(start);

    final SmartPsiElementPointer endPointer = end == null ? null : smartPointerManager.createSmartPsiElementPointer(end);

    codeFormatter.processText(file, new FormatTextRanges(new TextRange(startOffset, endOffset), true), true);
    final PsiElement startElement = startPointer == null ? null : startPointer.getElement();
    final PsiElement endElement = endPointer == null ? null : endPointer.getElement();

    if ((startElement != null || formatFromStart) && (endElement != null || formatToEnd)) {
      postProcessText(file, new TextRange(formatFromStart ? 0 : startElement.getTextRange().getStartOffset(),
                                          formatToEnd ? file.getTextLength() : endElement.getTextRange().getEndOffset()));
    }

    Editor editor = PsiUtilBase.findEditor(file);
    if (editor == null) {
      return;
    }

    CaretModel caretModel = editor.getCaretModel();
    String indent = getLineIndent(file, caretModel.getOffset());
    if (indent == null) {
      return;
    }
    int tabSize = getSettings().getTabSize(file.getFileType());
    int indentColumn = indentWithInVisualColumns(indent, tabSize);
    VisualPosition position = caretModel.getVisualPosition();
    if (indentColumn != position.column) {
      caretModel.moveToVisualPosition(new VisualPosition(position.line, indentColumn));
    }
  }
  
  private static int indentWithInVisualColumns(String indent, int tabSize) {
    if (tabSize <= 1) {
      return indent.length();
    }
    int result = 0;
    for (int i = 0; i < indent.length(); i++) {
      char c = indent.charAt(i);
      if (c == '\t') {
        result += tabSize - result % tabSize;
      }
      else {
        result++;
      }
    }
    return result;
  }

  private PsiElement reformatRangeImpl(final PsiElement element,
                                       final int startOffset,
                                       final int endOffset,
                                       boolean canChangeWhiteSpacesOnly) throws IncorrectOperationException {
    LOG.assertTrue(element.isValid());
    CheckUtil.checkWritable(element);
    if( !SourceTreeToPsiMap.hasTreeElement( element ) )
    {
      return element;
    }

    ASTNode treeElement = SourceTreeToPsiMap.psiElementToTree(element);
    final CodeFormatterFacade codeFormatter = new CodeFormatterFacade(getSettings());
    final PsiElement formatted = SourceTreeToPsiMap.treeElementToPsi(codeFormatter.processRange(treeElement, startOffset, endOffset));

    return canChangeWhiteSpacesOnly ? formatted : postProcessElement(formatted);
  }


  public void reformatNewlyAddedElement(@NotNull final ASTNode parent, @NotNull final ASTNode addedElement) throws IncorrectOperationException {

    LOG.assertTrue(addedElement.getTreeParent() == parent, "addedElement must be added to parent");

    final PsiElement psiElement = parent.getPsi();

    PsiFile containingFile = psiElement.getContainingFile();
    final FileViewProvider fileViewProvider = containingFile.getViewProvider();
    if (fileViewProvider instanceof MultiplePsiFilesPerDocumentFileViewProvider) {
      containingFile = fileViewProvider.getPsi(fileViewProvider.getBaseLanguage());
    }

    TextRange textRange = addedElement.getTextRange();
    final Document document = fileViewProvider.getDocument();
    if (document instanceof DocumentWindow) {
      containingFile = InjectedLanguageUtil.getTopLevelFile(containingFile);
      textRange = ((DocumentWindow)document).injectedToHost(textRange);
    }

    final FormattingModelBuilder builder = LanguageFormatting.INSTANCE.forContext(containingFile);
    if (builder != null) {
      final FormattingModel model = builder.createModel(containingFile, getSettings());
      FormatterEx.getInstanceEx().formatAroundRange(model, getSettings(), textRange, containingFile.getFileType());
    }

    adjustLineIndent(containingFile, textRange);
  }

  public int adjustLineIndent(@NotNull final PsiFile file, final int offset) throws IncorrectOperationException {
    return PostprocessReformattingAspect.getInstance(file.getProject()).disablePostprocessFormattingInside(new Computable<Integer>() {
      public Integer compute() {
        return doAdjustLineIndentByOffset(file, offset);
      }
    });
  }

  @Nullable
  static PsiElement findElementInTreeWithFormatterEnabled(final PsiFile file, final int offset) {
    final PsiElement bottomost = file.findElementAt(offset);
    if (bottomost != null && LanguageFormatting.INSTANCE.forContext(bottomost) != null){
      return bottomost;
    }

    final Language fileLang = file.getLanguage();
    if (fileLang instanceof CompositeLanguage) {
      return file.getViewProvider().findElementAt(offset, fileLang);
    }

    return bottomost;
  }

  public int adjustLineIndent(@NotNull final Document document, final int offset) {
    return PostprocessReformattingAspect.getInstance(getProject()).disablePostprocessFormattingInside(new Computable<Integer>() {
      public Integer compute() {
        final PsiDocumentManager documentManager = PsiDocumentManager.getInstance(myProject);
        documentManager.commitDocument(document);

        PsiFile file = documentManager.getPsiFile(document);
        if (file == null) return offset;

        return doAdjustLineIndentByOffset(file, offset);
      }
    });
  }

  private int doAdjustLineIndentByOffset(@NotNull PsiFile file, int offset) {
    return new CodeStyleManagerRunnable<Integer>(this) {
      @Override
      protected Integer doPerform(int offset, TextRange range) {
        return FormatterEx.getInstanceEx().adjustLineIndent(myModel, mySettings, myIndentOptions, offset, mySignificantRange);
      }

      @Override
      protected Integer computeValueInsidePlainComment(PsiFile file, int offset, Integer defaultValue) {
        return CharArrayUtil.shiftForward(file.getViewProvider().getContents(), offset, " \t");
      }

      @Override
      protected Integer adjustResultForInjected(Integer result, DocumentWindow documentWindow) {
        return documentWindow.hostToInjected(result);
      }
    }.perform(file, offset, null, offset);
  }

  public void adjustLineIndent(@NotNull PsiFile file, TextRange rangeToAdjust) throws IncorrectOperationException {
    new CodeStyleManagerRunnable<Object>(this) {
      @Override
      protected Object doPerform(int offset, TextRange range) {
        FormatterEx.getInstanceEx().adjustLineIndentsForRange(myModel, mySettings, myIndentOptions, range);
        return null;
      }
    }.perform(file, -1, rangeToAdjust, null);
  }

  @Nullable
  public String getLineIndent(@NotNull PsiFile file, int offset) {
    return new CodeStyleManagerRunnable<String>(this) {
      @Override
      protected boolean useDocumentBaseFormattingModel() {
        return false;
      }

      @Override
      protected String doPerform(int offset, TextRange range) {
        return FormatterEx.getInstanceEx().getLineIndent(myModel, mySettings, myIndentOptions, offset, mySignificantRange);
      }
    }.perform(file, offset, null, null);
  }

  @Nullable
  public String getLineIndent(@NotNull Editor editor) {
    Document doc = editor.getDocument();
    int offset = editor.getCaretModel().getOffset();
    if (offset >= doc.getTextLength()) {
      return "";
    }

    PsiFile file = PsiDocumentManager.getInstance(myProject).getPsiFile(doc);
    if (file == null) return "";

    return getLineIndent(file, offset);
  }

  public boolean isLineToBeIndented(@NotNull PsiFile file, int offset) {
    if (!SourceTreeToPsiMap.hasTreeElement(file)) {
      return false;
    }
    IndentHelper indentHelper = HelperFactory.createHelper(file.getFileType(), myProject);
    CharSequence chars = file.getViewProvider().getContents();
    int start = CharArrayUtil.shiftBackward(chars, offset - 1, " \t");
    if (start > 0 && chars.charAt(start) != '\n' && chars.charAt(start) != '\r') {
      return false;
    }
    int end = CharArrayUtil.shiftForward(chars, offset, " \t");
    if (end >= chars.length()) {
      return false;
    }
    ASTNode element = SourceTreeToPsiMap.psiElementToTree(findElementInTreeWithFormatterEnabled(file, end));
    if (element == null) {
      return false;
    }
    if (element.getElementType() == TokenType.WHITE_SPACE) {
      return false;
    }
    if (element.getElementType() == PlainTextTokenTypes.PLAIN_TEXT) {
      return false;
    }
    /*
    if( element.getElementType() instanceof IJspElementType )
    {
      return false;
    }
    */
    if (getSettings().KEEP_FIRST_COLUMN_COMMENT && isCommentToken(element)) {
      if (indentHelper.getIndent(element, true) == 0) {
        return false;
      }
    }
    return true;
  }

  private static boolean isCommentToken(final ASTNode element) {
    final Language language = element.getElementType().getLanguage();
    final Commenter commenter = LanguageCommenters.INSTANCE.forLanguage(language);
    if (commenter instanceof CodeDocumentationAwareCommenter) {
      final CodeDocumentationAwareCommenter documentationAwareCommenter = (CodeDocumentationAwareCommenter)commenter;
      return element.getElementType() == documentationAwareCommenter.getBlockCommentTokenType() ||
             element.getElementType() == documentationAwareCommenter.getLineCommentTokenType();
    }
    return false;
  }

  @Nullable
  public static PsiElement insertNewLineIndentMarker(@NotNull PsiFile file, int offset) throws IncorrectOperationException {
    CheckUtil.checkWritable(file);
    final CharTable charTable = ((FileElement)SourceTreeToPsiMap.psiElementToTree(file)).getCharTable();
    PsiElement elementAt = findElementInTreeWithFormatterEnabled(file, offset);
    if( elementAt == null )
    {
      return null;
    }
    ASTNode element = SourceTreeToPsiMap.psiElementToTree(elementAt);
    ASTNode parent = element.getTreeParent();
    int elementStart = element.getTextRange().getStartOffset();
    if (element.getElementType() != TokenType.WHITE_SPACE) {
      /*
      if (elementStart < offset) return null;
      Element marker = Factory.createLeafElement(ElementType.NEW_LINE_INDENT, "###".toCharArray(), 0, "###".length());
      ChangeUtil.addChild(parent, marker, element);
      return marker;
      */
      return null;
    }

    ASTNode space1 = splitSpaceElement((TreeElement)element, offset - elementStart, charTable);
    ASTNode marker = Factory.createSingleLeafElement(TokenType.NEW_LINE_INDENT, DUMMY_IDENTIFIER, charTable, file.getManager());
    parent.addChild(marker, space1.getTreeNext());
    return SourceTreeToPsiMap.treeElementToPsi(marker);
  }

  public Indent getIndent(String text, FileType fileType) {
    int indent = HelperFactory.createHelper(fileType, myProject).getIndent(text, true);
    int indenLevel = indent / IndentHelper.INDENT_FACTOR;
    int spaceCount = indent - indenLevel * IndentHelper.INDENT_FACTOR;
    return new IndentImpl(getSettings(), indenLevel, spaceCount, fileType);
  }

  public String fillIndent(Indent indent, FileType fileType) {
    IndentImpl indent1 = (IndentImpl)indent;
    int indentLevel = indent1.getIndentLevel();
    int spaceCount = indent1.getSpaceCount();
    if (indentLevel < 0) {
      spaceCount += indentLevel * getSettings().getIndentSize(fileType);
      indentLevel = 0;
      if (spaceCount < 0) {
        spaceCount = 0;
      }
    }
    else {
      if (spaceCount < 0) {
        int v = (-spaceCount + getSettings().getIndentSize(fileType) - 1) / getSettings().getIndentSize(fileType);
        indentLevel -= v;
        spaceCount += v * getSettings().getIndentSize(fileType);
        if (indentLevel < 0) {
          indentLevel = 0;
        }
      }
    }
    return HelperFactory.createHelper(fileType, myProject).fillIndent(indentLevel * IndentHelper.INDENT_FACTOR + spaceCount);
  }

  public Indent zeroIndent() {
    return new IndentImpl(getSettings(), 0, 0, null);
  }


  private static ASTNode splitSpaceElement(TreeElement space, int offset, CharTable charTable) {
    LOG.assertTrue(space.getElementType() == TokenType.WHITE_SPACE);
    CharSequence chars = space.getChars();
    LeafElement space1 = Factory.createSingleLeafElement(TokenType.WHITE_SPACE, chars, 0, offset, charTable, SharedImplUtil.getManagerByTree(space));
    LeafElement space2 = Factory.createSingleLeafElement(TokenType.WHITE_SPACE, chars, offset, chars.length(), charTable, SharedImplUtil.getManagerByTree(space));
    ASTNode parent = space.getTreeParent();
    parent.replaceChild(space, space1);
    parent.addChild(space2, space1.getTreeNext());
    return space1;
  }

  private CodeStyleSettings getSettings() {
    return CodeStyleSettingsManager.getSettings(myProject);
  }
}
=======
/*
 * Copyright 2000-2009 JetBrains s.r.o.
 *
 * Licensed under the Apache License, Version 2.0 (the "License");
 * you may not use this file except in compliance with the License.
 * You may obtain a copy of the License at
 *
 * http://www.apache.org/licenses/LICENSE-2.0
 *
 * Unless required by applicable law or agreed to in writing, software
 * distributed under the License is distributed on an "AS IS" BASIS,
 * WITHOUT WARRANTIES OR CONDITIONS OF ANY KIND, either express or implied.
 * See the License for the specific language governing permissions and
 * limitations under the License.
 */

package com.intellij.psi.impl.source.codeStyle;

import com.intellij.formatting.FormatTextRanges;
import com.intellij.formatting.FormatterEx;
import com.intellij.formatting.FormattingModel;
import com.intellij.formatting.FormattingModelBuilder;
import com.intellij.injected.editor.DocumentWindow;
import com.intellij.lang.*;
import com.intellij.openapi.application.ApplicationManager;
import com.intellij.openapi.diagnostic.Logger;
import com.intellij.openapi.editor.CaretModel;
import com.intellij.openapi.editor.Document;
import com.intellij.openapi.editor.Editor;
import com.intellij.openapi.editor.VisualPosition;
import com.intellij.openapi.extensions.Extensions;
import com.intellij.openapi.fileTypes.FileType;
import com.intellij.openapi.project.Project;
import com.intellij.openapi.util.Computable;
import com.intellij.openapi.util.TextRange;
import com.intellij.psi.*;
import com.intellij.psi.codeStyle.CodeStyleManager;
import com.intellij.psi.codeStyle.CodeStyleSettings;
import com.intellij.psi.codeStyle.CodeStyleSettingsManager;
import com.intellij.psi.codeStyle.Indent;
import com.intellij.psi.impl.CheckUtil;
import com.intellij.psi.impl.source.PostprocessReformattingAspect;
import com.intellij.psi.impl.source.SourceTreeToPsiMap;
import com.intellij.psi.impl.source.tree.*;
import com.intellij.psi.impl.source.tree.injected.InjectedLanguageUtil;
import com.intellij.psi.util.PsiUtilBase;
import com.intellij.util.CharTable;
import com.intellij.util.IncorrectOperationException;
import com.intellij.util.text.CharArrayUtil;
import org.jetbrains.annotations.NonNls;
import org.jetbrains.annotations.NotNull;
import org.jetbrains.annotations.Nullable;

public class CodeStyleManagerImpl extends CodeStyleManager {
  private static final Logger LOG = Logger.getInstance("#com.intellij.psi.impl.source.codeStyle.CodeStyleManagerImpl");
  private final Project myProject;
  @NonNls private static final String DUMMY_IDENTIFIER = "xxx";

  public CodeStyleManagerImpl(Project project) {
    myProject = project;
  }

  @NotNull
  public Project getProject() {
    return myProject;
  }

  @NotNull
  public PsiElement reformat(@NotNull PsiElement element) throws IncorrectOperationException {
    return reformat(element, false);
  }

  @NotNull
  public PsiElement reformat(@NotNull PsiElement element, boolean canChangeWhiteSpacesOnly) throws IncorrectOperationException {
    CheckUtil.checkWritable(element);
    if( !SourceTreeToPsiMap.hasTreeElement( element ) )
    {
      return element;
    }

    ASTNode treeElement = SourceTreeToPsiMap.psiElementToTree(element);
    final PsiElement formatted = SourceTreeToPsiMap.treeElementToPsi(new CodeFormatterFacade(getSettings()).processElement(treeElement));
    if (!canChangeWhiteSpacesOnly) {
      return postProcessElement(formatted);
    } else {
      return formatted;
    }

  }

  private PsiElement postProcessElement(final PsiElement formatted) {
    PsiElement result = formatted;
    for (PostFormatProcessor postFormatProcessor : Extensions.getExtensions(PostFormatProcessor.EP_NAME)) {
      result = postFormatProcessor.processElement(result, getSettings());
    }
    return result;
  }

  private void postProcessText(final PsiFile file, final TextRange textRange) {
    TextRange currentRange = textRange;
    for (final PostFormatProcessor myPostFormatProcessor : Extensions.getExtensions(PostFormatProcessor.EP_NAME)) {
      currentRange = myPostFormatProcessor.processText(file, currentRange, getSettings());
    }
  }

  public PsiElement reformatRange(@NotNull PsiElement element,
                                  int startOffset,
                                  int endOffset,
                                  boolean canChangeWhiteSpacesOnly) throws IncorrectOperationException {
    return reformatRangeImpl(element, startOffset, endOffset, canChangeWhiteSpacesOnly);
  }

  public PsiElement reformatRange(@NotNull PsiElement element, int startOffset, int endOffset)
    throws IncorrectOperationException {
    return reformatRangeImpl(element, startOffset, endOffset, false);

  }

  private static void transformAllChildren(final ASTNode file) {
    for (ASTNode child = file.getFirstChildNode(); child != null; child = child.getTreeNext()) {
      transformAllChildren(child);
    }
  }


  public void reformatText(@NotNull PsiFile file, int startOffset, int endOffset) throws IncorrectOperationException {
    ApplicationManager.getApplication().assertWriteAccessAllowed();
    PsiDocumentManager.getInstance(getProject()).commitAllDocuments();

    CheckUtil.checkWritable(file);
    if (!SourceTreeToPsiMap.hasTreeElement(file)) {
      return;
    }

    ASTNode treeElement = SourceTreeToPsiMap.psiElementToTree(file);
    transformAllChildren(treeElement);

    final CodeFormatterFacade codeFormatter = new CodeFormatterFacade(getSettings());
    LOG.assertTrue(file.isValid());
    final PsiElement start = findElementInTreeWithFormatterEnabled(file, startOffset);
    final PsiElement end = findElementInTreeWithFormatterEnabled(file, endOffset);
    if (start != null && !start.isValid()) {
      LOG.error("start=" + start + "; file=" + file);
    }
    if (end != null && !end.isValid()) {
      LOG.error("end=" + start + "; end=" + file);
    }

    Editor editor = PsiUtilBase.findEditor(file);
    
    // There is a possible case that cursor is located at the end of the line that contains only white spaces. For example:
    //     public void foo() {
    //         <caret>
    //     }
    // Formatter removes such white spaces, i.e. keeps only line feed symbol. But we want to preserve caret position then.
    // So, we check if it should be preserved and restore it after formatting if necessary
    int visualColumnToRestore = -1;
    
    if (editor != null) {
      Document document = editor.getDocument();
      int caretOffset = editor.getCaretModel().getOffset();
      caretOffset = Math.max(Math.min(caretOffset, document.getTextLength() - 1), 0);
      CharSequence text = document.getCharsSequence();
      int caretLine = document.getLineNumber(caretOffset);
      int lineStartOffset = document.getLineStartOffset(caretLine);
      boolean fixCaretPosition = true;
      for (int i = caretOffset; i>= lineStartOffset; i--) {
        char c = text.charAt(i);
        if (c != ' ' && c != '\t' && c != '\n') {
          fixCaretPosition = false;
          break;
        }
      }
      if (fixCaretPosition) {
        visualColumnToRestore = editor.getCaretModel().getVisualPosition().column;
      }
    }
    

    boolean formatFromStart = startOffset == 0;
    boolean formatToEnd = endOffset == file.getTextLength();

    final SmartPointerManager smartPointerManager = SmartPointerManager.getInstance(getProject());
    final SmartPsiElementPointer startPointer = start == null ? null : smartPointerManager.createSmartPsiElementPointer(start);

    final SmartPsiElementPointer endPointer = end == null ? null : smartPointerManager.createSmartPsiElementPointer(end);

    codeFormatter.processText(file, new FormatTextRanges(new TextRange(startOffset, endOffset), true), true);
    final PsiElement startElement = startPointer == null ? null : startPointer.getElement();
    final PsiElement endElement = endPointer == null ? null : endPointer.getElement();

    if ((startElement != null || formatFromStart) && (endElement != null || formatToEnd)) {
      postProcessText(file, new TextRange(formatFromStart ? 0 : startElement.getTextRange().getStartOffset(),
                                          formatToEnd ? file.getTextLength() : endElement.getTextRange().getEndOffset()));
    }

    if (visualColumnToRestore < 0) {
      return;
    }
    CaretModel caretModel = editor.getCaretModel();
    VisualPosition position = caretModel.getVisualPosition();
    if (visualColumnToRestore != position.column) {
      caretModel.moveToVisualPosition(new VisualPosition(position.line, visualColumnToRestore));
    }
  }

  private PsiElement reformatRangeImpl(final PsiElement element,
                                       final int startOffset,
                                       final int endOffset,
                                       boolean canChangeWhiteSpacesOnly) throws IncorrectOperationException {
    LOG.assertTrue(element.isValid());
    CheckUtil.checkWritable(element);
    if( !SourceTreeToPsiMap.hasTreeElement( element ) )
    {
      return element;
    }

    ASTNode treeElement = SourceTreeToPsiMap.psiElementToTree(element);
    final CodeFormatterFacade codeFormatter = new CodeFormatterFacade(getSettings());
    final PsiElement formatted = SourceTreeToPsiMap.treeElementToPsi(codeFormatter.processRange(treeElement, startOffset, endOffset));

    return canChangeWhiteSpacesOnly ? formatted : postProcessElement(formatted);
  }


  public void reformatNewlyAddedElement(@NotNull final ASTNode parent, @NotNull final ASTNode addedElement) throws IncorrectOperationException {

    LOG.assertTrue(addedElement.getTreeParent() == parent, "addedElement must be added to parent");

    final PsiElement psiElement = parent.getPsi();

    PsiFile containingFile = psiElement.getContainingFile();
    final FileViewProvider fileViewProvider = containingFile.getViewProvider();
    if (fileViewProvider instanceof MultiplePsiFilesPerDocumentFileViewProvider) {
      containingFile = fileViewProvider.getPsi(fileViewProvider.getBaseLanguage());
    }

    TextRange textRange = addedElement.getTextRange();
    final Document document = fileViewProvider.getDocument();
    if (document instanceof DocumentWindow) {
      containingFile = InjectedLanguageUtil.getTopLevelFile(containingFile);
      textRange = ((DocumentWindow)document).injectedToHost(textRange);
    }

    final FormattingModelBuilder builder = LanguageFormatting.INSTANCE.forContext(containingFile);
    if (builder != null) {
      final FormattingModel model = builder.createModel(containingFile, getSettings());
      FormatterEx.getInstanceEx().formatAroundRange(model, getSettings(), textRange, containingFile.getFileType());
    }

    adjustLineIndent(containingFile, textRange);
  }

  public int adjustLineIndent(@NotNull final PsiFile file, final int offset) throws IncorrectOperationException {
    return PostprocessReformattingAspect.getInstance(file.getProject()).disablePostprocessFormattingInside(new Computable<Integer>() {
      public Integer compute() {
        return doAdjustLineIndentByOffset(file, offset);
      }
    });
  }

  @Nullable
  static PsiElement findElementInTreeWithFormatterEnabled(final PsiFile file, final int offset) {
    final PsiElement bottomost = file.findElementAt(offset);
    if (bottomost != null && LanguageFormatting.INSTANCE.forContext(bottomost) != null){
      return bottomost;
    }

    final Language fileLang = file.getLanguage();
    if (fileLang instanceof CompositeLanguage) {
      return file.getViewProvider().findElementAt(offset, fileLang);
    }

    return bottomost;
  }

  public int adjustLineIndent(@NotNull final Document document, final int offset) {
    return PostprocessReformattingAspect.getInstance(getProject()).disablePostprocessFormattingInside(new Computable<Integer>() {
      public Integer compute() {
        final PsiDocumentManager documentManager = PsiDocumentManager.getInstance(myProject);
        documentManager.commitDocument(document);

        PsiFile file = documentManager.getPsiFile(document);
        if (file == null) return offset;

        return doAdjustLineIndentByOffset(file, offset);
      }
    });
  }

  private int doAdjustLineIndentByOffset(@NotNull PsiFile file, int offset) {
    return new CodeStyleManagerRunnable<Integer>(this) {
      @Override
      protected Integer doPerform(int offset, TextRange range) {
        return FormatterEx.getInstanceEx().adjustLineIndent(myModel, mySettings, myIndentOptions, offset, mySignificantRange);
      }

      @Override
      protected Integer computeValueInsidePlainComment(PsiFile file, int offset, Integer defaultValue) {
        return CharArrayUtil.shiftForward(file.getViewProvider().getContents(), offset, " \t");
      }

      @Override
      protected Integer adjustResultForInjected(Integer result, DocumentWindow documentWindow) {
        return documentWindow.hostToInjected(result);
      }
    }.perform(file, offset, null, offset);
  }

  public void adjustLineIndent(@NotNull PsiFile file, TextRange rangeToAdjust) throws IncorrectOperationException {
    new CodeStyleManagerRunnable<Object>(this) {
      @Override
      protected Object doPerform(int offset, TextRange range) {
        FormatterEx.getInstanceEx().adjustLineIndentsForRange(myModel, mySettings, myIndentOptions, range);
        return null;
      }
    }.perform(file, -1, rangeToAdjust, null);
  }

  @Nullable
  public String getLineIndent(@NotNull PsiFile file, int offset) {
    return new CodeStyleManagerRunnable<String>(this) {
      @Override
      protected boolean useDocumentBaseFormattingModel() {
        return false;
      }

      @Override
      protected String doPerform(int offset, TextRange range) {
        return FormatterEx.getInstanceEx().getLineIndent(myModel, mySettings, myIndentOptions, offset, mySignificantRange);
      }
    }.perform(file, offset, null, null);
  }

  @Nullable
  public String getLineIndent(@NotNull Editor editor) {
    Document doc = editor.getDocument();
    int offset = editor.getCaretModel().getOffset();
    if (offset >= doc.getTextLength()) {
      return "";
    }

    PsiFile file = PsiDocumentManager.getInstance(myProject).getPsiFile(doc);
    if (file == null) return "";

    return getLineIndent(file, offset);
  }

  public boolean isLineToBeIndented(@NotNull PsiFile file, int offset) {
    if (!SourceTreeToPsiMap.hasTreeElement(file)) {
      return false;
    }
    IndentHelper indentHelper = HelperFactory.createHelper(file.getFileType(), myProject);
    CharSequence chars = file.getViewProvider().getContents();
    int start = CharArrayUtil.shiftBackward(chars, offset - 1, " \t");
    if (start > 0 && chars.charAt(start) != '\n' && chars.charAt(start) != '\r') {
      return false;
    }
    int end = CharArrayUtil.shiftForward(chars, offset, " \t");
    if (end >= chars.length()) {
      return false;
    }
    ASTNode element = SourceTreeToPsiMap.psiElementToTree(findElementInTreeWithFormatterEnabled(file, end));
    if (element == null) {
      return false;
    }
    if (element.getElementType() == TokenType.WHITE_SPACE) {
      return false;
    }
    if (element.getElementType() == PlainTextTokenTypes.PLAIN_TEXT) {
      return false;
    }
    /*
    if( element.getElementType() instanceof IJspElementType )
    {
      return false;
    }
    */
    if (getSettings().KEEP_FIRST_COLUMN_COMMENT && isCommentToken(element)) {
      if (indentHelper.getIndent(element, true) == 0) {
        return false;
      }
    }
    return true;
  }

  private static boolean isCommentToken(final ASTNode element) {
    final Language language = element.getElementType().getLanguage();
    final Commenter commenter = LanguageCommenters.INSTANCE.forLanguage(language);
    if (commenter instanceof CodeDocumentationAwareCommenter) {
      final CodeDocumentationAwareCommenter documentationAwareCommenter = (CodeDocumentationAwareCommenter)commenter;
      return element.getElementType() == documentationAwareCommenter.getBlockCommentTokenType() ||
             element.getElementType() == documentationAwareCommenter.getLineCommentTokenType();
    }
    return false;
  }

  @Nullable
  public static PsiElement insertNewLineIndentMarker(@NotNull PsiFile file, int offset) throws IncorrectOperationException {
    CheckUtil.checkWritable(file);
    final CharTable charTable = ((FileElement)SourceTreeToPsiMap.psiElementToTree(file)).getCharTable();
    PsiElement elementAt = findElementInTreeWithFormatterEnabled(file, offset);
    if( elementAt == null )
    {
      return null;
    }
    ASTNode element = SourceTreeToPsiMap.psiElementToTree(elementAt);
    ASTNode parent = element.getTreeParent();
    int elementStart = element.getTextRange().getStartOffset();
    if (element.getElementType() != TokenType.WHITE_SPACE) {
      /*
      if (elementStart < offset) return null;
      Element marker = Factory.createLeafElement(ElementType.NEW_LINE_INDENT, "###".toCharArray(), 0, "###".length());
      ChangeUtil.addChild(parent, marker, element);
      return marker;
      */
      return null;
    }

    ASTNode space1 = splitSpaceElement((TreeElement)element, offset - elementStart, charTable);
    ASTNode marker = Factory.createSingleLeafElement(TokenType.NEW_LINE_INDENT, DUMMY_IDENTIFIER, charTable, file.getManager());
    parent.addChild(marker, space1.getTreeNext());
    return SourceTreeToPsiMap.treeElementToPsi(marker);
  }

  public Indent getIndent(String text, FileType fileType) {
    int indent = HelperFactory.createHelper(fileType, myProject).getIndent(text, true);
    int indenLevel = indent / IndentHelper.INDENT_FACTOR;
    int spaceCount = indent - indenLevel * IndentHelper.INDENT_FACTOR;
    return new IndentImpl(getSettings(), indenLevel, spaceCount, fileType);
  }

  public String fillIndent(Indent indent, FileType fileType) {
    IndentImpl indent1 = (IndentImpl)indent;
    int indentLevel = indent1.getIndentLevel();
    int spaceCount = indent1.getSpaceCount();
    if (indentLevel < 0) {
      spaceCount += indentLevel * getSettings().getIndentSize(fileType);
      indentLevel = 0;
      if (spaceCount < 0) {
        spaceCount = 0;
      }
    }
    else {
      if (spaceCount < 0) {
        int v = (-spaceCount + getSettings().getIndentSize(fileType) - 1) / getSettings().getIndentSize(fileType);
        indentLevel -= v;
        spaceCount += v * getSettings().getIndentSize(fileType);
        if (indentLevel < 0) {
          indentLevel = 0;
        }
      }
    }
    return HelperFactory.createHelper(fileType, myProject).fillIndent(indentLevel * IndentHelper.INDENT_FACTOR + spaceCount);
  }

  public Indent zeroIndent() {
    return new IndentImpl(getSettings(), 0, 0, null);
  }


  private static ASTNode splitSpaceElement(TreeElement space, int offset, CharTable charTable) {
    LOG.assertTrue(space.getElementType() == TokenType.WHITE_SPACE);
    CharSequence chars = space.getChars();
    LeafElement space1 = Factory.createSingleLeafElement(TokenType.WHITE_SPACE, chars, 0, offset, charTable, SharedImplUtil.getManagerByTree(space));
    LeafElement space2 = Factory.createSingleLeafElement(TokenType.WHITE_SPACE, chars, offset, chars.length(), charTable, SharedImplUtil.getManagerByTree(space));
    ASTNode parent = space.getTreeParent();
    parent.replaceChild(space, space1);
    parent.addChild(space2, space1.getTreeNext());
    return space1;
  }

  private CodeStyleSettings getSettings() {
    return CodeStyleSettingsManager.getSettings(myProject);
  }
}
>>>>>>> db39ce9c
<|MERGE_RESOLUTION|>--- conflicted
+++ resolved
@@ -1,949 +1,476 @@
-<<<<<<< HEAD
-/*
- * Copyright 2000-2009 JetBrains s.r.o.
- *
- * Licensed under the Apache License, Version 2.0 (the "License");
- * you may not use this file except in compliance with the License.
- * You may obtain a copy of the License at
- *
- * http://www.apache.org/licenses/LICENSE-2.0
- *
- * Unless required by applicable law or agreed to in writing, software
- * distributed under the License is distributed on an "AS IS" BASIS,
- * WITHOUT WARRANTIES OR CONDITIONS OF ANY KIND, either express or implied.
- * See the License for the specific language governing permissions and
- * limitations under the License.
- */
-
-package com.intellij.psi.impl.source.codeStyle;
-
-import com.intellij.formatting.FormatTextRanges;
-import com.intellij.formatting.FormatterEx;
-import com.intellij.formatting.FormattingModel;
-import com.intellij.formatting.FormattingModelBuilder;
-import com.intellij.injected.editor.DocumentWindow;
-import com.intellij.lang.*;
-import com.intellij.openapi.application.ApplicationManager;
-import com.intellij.openapi.diagnostic.Logger;
-import com.intellij.openapi.editor.CaretModel;
-import com.intellij.openapi.editor.Document;
-import com.intellij.openapi.editor.Editor;
-import com.intellij.openapi.editor.VisualPosition;
-import com.intellij.openapi.extensions.Extensions;
-import com.intellij.openapi.fileTypes.FileType;
-import com.intellij.openapi.project.Project;
-import com.intellij.openapi.util.Computable;
-import com.intellij.openapi.util.TextRange;
-import com.intellij.psi.*;
-import com.intellij.psi.codeStyle.CodeStyleManager;
-import com.intellij.psi.codeStyle.CodeStyleSettings;
-import com.intellij.psi.codeStyle.CodeStyleSettingsManager;
-import com.intellij.psi.codeStyle.Indent;
-import com.intellij.psi.impl.CheckUtil;
-import com.intellij.psi.impl.source.PostprocessReformattingAspect;
-import com.intellij.psi.impl.source.SourceTreeToPsiMap;
-import com.intellij.psi.impl.source.tree.*;
-import com.intellij.psi.impl.source.tree.injected.InjectedLanguageUtil;
-import com.intellij.psi.util.PsiUtilBase;
-import com.intellij.util.CharTable;
-import com.intellij.util.IncorrectOperationException;
-import com.intellij.util.text.CharArrayUtil;
-import org.jetbrains.annotations.NonNls;
-import org.jetbrains.annotations.NotNull;
-import org.jetbrains.annotations.Nullable;
-
-public class CodeStyleManagerImpl extends CodeStyleManager {
-  private static final Logger LOG = Logger.getInstance("#com.intellij.psi.impl.source.codeStyle.CodeStyleManagerImpl");
-  private final Project myProject;
-  @NonNls private static final String DUMMY_IDENTIFIER = "xxx";
-
-  public CodeStyleManagerImpl(Project project) {
-    myProject = project;
-  }
-
-  @NotNull
-  public Project getProject() {
-    return myProject;
-  }
-
-  @NotNull
-  public PsiElement reformat(@NotNull PsiElement element) throws IncorrectOperationException {
-    return reformat(element, false);
-  }
-
-  @NotNull
-  public PsiElement reformat(@NotNull PsiElement element, boolean canChangeWhiteSpacesOnly) throws IncorrectOperationException {
-    CheckUtil.checkWritable(element);
-    if( !SourceTreeToPsiMap.hasTreeElement( element ) )
-    {
-      return element;
-    }
-
-    ASTNode treeElement = SourceTreeToPsiMap.psiElementToTree(element);
-    final PsiElement formatted = SourceTreeToPsiMap.treeElementToPsi(new CodeFormatterFacade(getSettings()).processElement(treeElement));
-    if (!canChangeWhiteSpacesOnly) {
-      return postProcessElement(formatted);
-    } else {
-      return formatted;
-    }
-
-  }
-
-  private PsiElement postProcessElement(final PsiElement formatted) {
-    PsiElement result = formatted;
-    for (PostFormatProcessor postFormatProcessor : Extensions.getExtensions(PostFormatProcessor.EP_NAME)) {
-      result = postFormatProcessor.processElement(result, getSettings());
-    }
-    return result;
-  }
-
-  private void postProcessText(final PsiFile file, final TextRange textRange) {
-    TextRange currentRange = textRange;
-    for (final PostFormatProcessor myPostFormatProcessor : Extensions.getExtensions(PostFormatProcessor.EP_NAME)) {
-      currentRange = myPostFormatProcessor.processText(file, currentRange, getSettings());
-    }
-  }
-
-  public PsiElement reformatRange(@NotNull PsiElement element,
-                                  int startOffset,
-                                  int endOffset,
-                                  boolean canChangeWhiteSpacesOnly) throws IncorrectOperationException {
-    return reformatRangeImpl(element, startOffset, endOffset, canChangeWhiteSpacesOnly);
-  }
-
-  public PsiElement reformatRange(@NotNull PsiElement element, int startOffset, int endOffset)
-    throws IncorrectOperationException {
-    return reformatRangeImpl(element, startOffset, endOffset, false);
-
-  }
-
-  private static void transformAllChildren(final ASTNode file) {
-    for (ASTNode child = file.getFirstChildNode(); child != null; child = child.getTreeNext()) {
-      transformAllChildren(child);
-    }
-  }
-
-
-  public void reformatText(@NotNull PsiFile file, int startOffset, int endOffset) throws IncorrectOperationException {
-    ApplicationManager.getApplication().assertWriteAccessAllowed();
-    PsiDocumentManager.getInstance(getProject()).commitAllDocuments();
-
-    CheckUtil.checkWritable(file);
-    if (!SourceTreeToPsiMap.hasTreeElement(file)) {
-      return;
-    }
-
-    ASTNode treeElement = SourceTreeToPsiMap.psiElementToTree(file);
-    transformAllChildren(treeElement);
-
-    final CodeFormatterFacade codeFormatter = new CodeFormatterFacade(getSettings());
-    LOG.assertTrue(file.isValid());
-    final PsiElement start = findElementInTreeWithFormatterEnabled(file, startOffset);
-    final PsiElement end = findElementInTreeWithFormatterEnabled(file, endOffset);
-    if (start != null && !start.isValid()) {
-      LOG.error("start=" + start + "; file=" + file);
-    }
-    if (end != null && !end.isValid()) {
-      LOG.error("end=" + start + "; end=" + file);
-    }
-
-    boolean formatFromStart = startOffset == 0;
-    boolean formatToEnd = endOffset == file.getTextLength();
-
-    final SmartPointerManager smartPointerManager = SmartPointerManager.getInstance(getProject());
-    final SmartPsiElementPointer startPointer = start == null ? null : smartPointerManager.createSmartPsiElementPointer(start);
-
-    final SmartPsiElementPointer endPointer = end == null ? null : smartPointerManager.createSmartPsiElementPointer(end);
-
-    codeFormatter.processText(file, new FormatTextRanges(new TextRange(startOffset, endOffset), true), true);
-    final PsiElement startElement = startPointer == null ? null : startPointer.getElement();
-    final PsiElement endElement = endPointer == null ? null : endPointer.getElement();
-
-    if ((startElement != null || formatFromStart) && (endElement != null || formatToEnd)) {
-      postProcessText(file, new TextRange(formatFromStart ? 0 : startElement.getTextRange().getStartOffset(),
-                                          formatToEnd ? file.getTextLength() : endElement.getTextRange().getEndOffset()));
-    }
-
-    Editor editor = PsiUtilBase.findEditor(file);
-    if (editor == null) {
-      return;
-    }
-
-    CaretModel caretModel = editor.getCaretModel();
-    String indent = getLineIndent(file, caretModel.getOffset());
-    if (indent == null) {
-      return;
-    }
-    int tabSize = getSettings().getTabSize(file.getFileType());
-    int indentColumn = indentWithInVisualColumns(indent, tabSize);
-    VisualPosition position = caretModel.getVisualPosition();
-    if (indentColumn != position.column) {
-      caretModel.moveToVisualPosition(new VisualPosition(position.line, indentColumn));
-    }
-  }
-  
-  private static int indentWithInVisualColumns(String indent, int tabSize) {
-    if (tabSize <= 1) {
-      return indent.length();
-    }
-    int result = 0;
-    for (int i = 0; i < indent.length(); i++) {
-      char c = indent.charAt(i);
-      if (c == '\t') {
-        result += tabSize - result % tabSize;
-      }
-      else {
-        result++;
-      }
-    }
-    return result;
-  }
-
-  private PsiElement reformatRangeImpl(final PsiElement element,
-                                       final int startOffset,
-                                       final int endOffset,
-                                       boolean canChangeWhiteSpacesOnly) throws IncorrectOperationException {
-    LOG.assertTrue(element.isValid());
-    CheckUtil.checkWritable(element);
-    if( !SourceTreeToPsiMap.hasTreeElement( element ) )
-    {
-      return element;
-    }
-
-    ASTNode treeElement = SourceTreeToPsiMap.psiElementToTree(element);
-    final CodeFormatterFacade codeFormatter = new CodeFormatterFacade(getSettings());
-    final PsiElement formatted = SourceTreeToPsiMap.treeElementToPsi(codeFormatter.processRange(treeElement, startOffset, endOffset));
-
-    return canChangeWhiteSpacesOnly ? formatted : postProcessElement(formatted);
-  }
-
-
-  public void reformatNewlyAddedElement(@NotNull final ASTNode parent, @NotNull final ASTNode addedElement) throws IncorrectOperationException {
-
-    LOG.assertTrue(addedElement.getTreeParent() == parent, "addedElement must be added to parent");
-
-    final PsiElement psiElement = parent.getPsi();
-
-    PsiFile containingFile = psiElement.getContainingFile();
-    final FileViewProvider fileViewProvider = containingFile.getViewProvider();
-    if (fileViewProvider instanceof MultiplePsiFilesPerDocumentFileViewProvider) {
-      containingFile = fileViewProvider.getPsi(fileViewProvider.getBaseLanguage());
-    }
-
-    TextRange textRange = addedElement.getTextRange();
-    final Document document = fileViewProvider.getDocument();
-    if (document instanceof DocumentWindow) {
-      containingFile = InjectedLanguageUtil.getTopLevelFile(containingFile);
-      textRange = ((DocumentWindow)document).injectedToHost(textRange);
-    }
-
-    final FormattingModelBuilder builder = LanguageFormatting.INSTANCE.forContext(containingFile);
-    if (builder != null) {
-      final FormattingModel model = builder.createModel(containingFile, getSettings());
-      FormatterEx.getInstanceEx().formatAroundRange(model, getSettings(), textRange, containingFile.getFileType());
-    }
-
-    adjustLineIndent(containingFile, textRange);
-  }
-
-  public int adjustLineIndent(@NotNull final PsiFile file, final int offset) throws IncorrectOperationException {
-    return PostprocessReformattingAspect.getInstance(file.getProject()).disablePostprocessFormattingInside(new Computable<Integer>() {
-      public Integer compute() {
-        return doAdjustLineIndentByOffset(file, offset);
-      }
-    });
-  }
-
-  @Nullable
-  static PsiElement findElementInTreeWithFormatterEnabled(final PsiFile file, final int offset) {
-    final PsiElement bottomost = file.findElementAt(offset);
-    if (bottomost != null && LanguageFormatting.INSTANCE.forContext(bottomost) != null){
-      return bottomost;
-    }
-
-    final Language fileLang = file.getLanguage();
-    if (fileLang instanceof CompositeLanguage) {
-      return file.getViewProvider().findElementAt(offset, fileLang);
-    }
-
-    return bottomost;
-  }
-
-  public int adjustLineIndent(@NotNull final Document document, final int offset) {
-    return PostprocessReformattingAspect.getInstance(getProject()).disablePostprocessFormattingInside(new Computable<Integer>() {
-      public Integer compute() {
-        final PsiDocumentManager documentManager = PsiDocumentManager.getInstance(myProject);
-        documentManager.commitDocument(document);
-
-        PsiFile file = documentManager.getPsiFile(document);
-        if (file == null) return offset;
-
-        return doAdjustLineIndentByOffset(file, offset);
-      }
-    });
-  }
-
-  private int doAdjustLineIndentByOffset(@NotNull PsiFile file, int offset) {
-    return new CodeStyleManagerRunnable<Integer>(this) {
-      @Override
-      protected Integer doPerform(int offset, TextRange range) {
-        return FormatterEx.getInstanceEx().adjustLineIndent(myModel, mySettings, myIndentOptions, offset, mySignificantRange);
-      }
-
-      @Override
-      protected Integer computeValueInsidePlainComment(PsiFile file, int offset, Integer defaultValue) {
-        return CharArrayUtil.shiftForward(file.getViewProvider().getContents(), offset, " \t");
-      }
-
-      @Override
-      protected Integer adjustResultForInjected(Integer result, DocumentWindow documentWindow) {
-        return documentWindow.hostToInjected(result);
-      }
-    }.perform(file, offset, null, offset);
-  }
-
-  public void adjustLineIndent(@NotNull PsiFile file, TextRange rangeToAdjust) throws IncorrectOperationException {
-    new CodeStyleManagerRunnable<Object>(this) {
-      @Override
-      protected Object doPerform(int offset, TextRange range) {
-        FormatterEx.getInstanceEx().adjustLineIndentsForRange(myModel, mySettings, myIndentOptions, range);
-        return null;
-      }
-    }.perform(file, -1, rangeToAdjust, null);
-  }
-
-  @Nullable
-  public String getLineIndent(@NotNull PsiFile file, int offset) {
-    return new CodeStyleManagerRunnable<String>(this) {
-      @Override
-      protected boolean useDocumentBaseFormattingModel() {
-        return false;
-      }
-
-      @Override
-      protected String doPerform(int offset, TextRange range) {
-        return FormatterEx.getInstanceEx().getLineIndent(myModel, mySettings, myIndentOptions, offset, mySignificantRange);
-      }
-    }.perform(file, offset, null, null);
-  }
-
-  @Nullable
-  public String getLineIndent(@NotNull Editor editor) {
-    Document doc = editor.getDocument();
-    int offset = editor.getCaretModel().getOffset();
-    if (offset >= doc.getTextLength()) {
-      return "";
-    }
-
-    PsiFile file = PsiDocumentManager.getInstance(myProject).getPsiFile(doc);
-    if (file == null) return "";
-
-    return getLineIndent(file, offset);
-  }
-
-  public boolean isLineToBeIndented(@NotNull PsiFile file, int offset) {
-    if (!SourceTreeToPsiMap.hasTreeElement(file)) {
-      return false;
-    }
-    IndentHelper indentHelper = HelperFactory.createHelper(file.getFileType(), myProject);
-    CharSequence chars = file.getViewProvider().getContents();
-    int start = CharArrayUtil.shiftBackward(chars, offset - 1, " \t");
-    if (start > 0 && chars.charAt(start) != '\n' && chars.charAt(start) != '\r') {
-      return false;
-    }
-    int end = CharArrayUtil.shiftForward(chars, offset, " \t");
-    if (end >= chars.length()) {
-      return false;
-    }
-    ASTNode element = SourceTreeToPsiMap.psiElementToTree(findElementInTreeWithFormatterEnabled(file, end));
-    if (element == null) {
-      return false;
-    }
-    if (element.getElementType() == TokenType.WHITE_SPACE) {
-      return false;
-    }
-    if (element.getElementType() == PlainTextTokenTypes.PLAIN_TEXT) {
-      return false;
-    }
-    /*
-    if( element.getElementType() instanceof IJspElementType )
-    {
-      return false;
-    }
-    */
-    if (getSettings().KEEP_FIRST_COLUMN_COMMENT && isCommentToken(element)) {
-      if (indentHelper.getIndent(element, true) == 0) {
-        return false;
-      }
-    }
-    return true;
-  }
-
-  private static boolean isCommentToken(final ASTNode element) {
-    final Language language = element.getElementType().getLanguage();
-    final Commenter commenter = LanguageCommenters.INSTANCE.forLanguage(language);
-    if (commenter instanceof CodeDocumentationAwareCommenter) {
-      final CodeDocumentationAwareCommenter documentationAwareCommenter = (CodeDocumentationAwareCommenter)commenter;
-      return element.getElementType() == documentationAwareCommenter.getBlockCommentTokenType() ||
-             element.getElementType() == documentationAwareCommenter.getLineCommentTokenType();
-    }
-    return false;
-  }
-
-  @Nullable
-  public static PsiElement insertNewLineIndentMarker(@NotNull PsiFile file, int offset) throws IncorrectOperationException {
-    CheckUtil.checkWritable(file);
-    final CharTable charTable = ((FileElement)SourceTreeToPsiMap.psiElementToTree(file)).getCharTable();
-    PsiElement elementAt = findElementInTreeWithFormatterEnabled(file, offset);
-    if( elementAt == null )
-    {
-      return null;
-    }
-    ASTNode element = SourceTreeToPsiMap.psiElementToTree(elementAt);
-    ASTNode parent = element.getTreeParent();
-    int elementStart = element.getTextRange().getStartOffset();
-    if (element.getElementType() != TokenType.WHITE_SPACE) {
-      /*
-      if (elementStart < offset) return null;
-      Element marker = Factory.createLeafElement(ElementType.NEW_LINE_INDENT, "###".toCharArray(), 0, "###".length());
-      ChangeUtil.addChild(parent, marker, element);
-      return marker;
-      */
-      return null;
-    }
-
-    ASTNode space1 = splitSpaceElement((TreeElement)element, offset - elementStart, charTable);
-    ASTNode marker = Factory.createSingleLeafElement(TokenType.NEW_LINE_INDENT, DUMMY_IDENTIFIER, charTable, file.getManager());
-    parent.addChild(marker, space1.getTreeNext());
-    return SourceTreeToPsiMap.treeElementToPsi(marker);
-  }
-
-  public Indent getIndent(String text, FileType fileType) {
-    int indent = HelperFactory.createHelper(fileType, myProject).getIndent(text, true);
-    int indenLevel = indent / IndentHelper.INDENT_FACTOR;
-    int spaceCount = indent - indenLevel * IndentHelper.INDENT_FACTOR;
-    return new IndentImpl(getSettings(), indenLevel, spaceCount, fileType);
-  }
-
-  public String fillIndent(Indent indent, FileType fileType) {
-    IndentImpl indent1 = (IndentImpl)indent;
-    int indentLevel = indent1.getIndentLevel();
-    int spaceCount = indent1.getSpaceCount();
-    if (indentLevel < 0) {
-      spaceCount += indentLevel * getSettings().getIndentSize(fileType);
-      indentLevel = 0;
-      if (spaceCount < 0) {
-        spaceCount = 0;
-      }
-    }
-    else {
-      if (spaceCount < 0) {
-        int v = (-spaceCount + getSettings().getIndentSize(fileType) - 1) / getSettings().getIndentSize(fileType);
-        indentLevel -= v;
-        spaceCount += v * getSettings().getIndentSize(fileType);
-        if (indentLevel < 0) {
-          indentLevel = 0;
-        }
-      }
-    }
-    return HelperFactory.createHelper(fileType, myProject).fillIndent(indentLevel * IndentHelper.INDENT_FACTOR + spaceCount);
-  }
-
-  public Indent zeroIndent() {
-    return new IndentImpl(getSettings(), 0, 0, null);
-  }
-
-
-  private static ASTNode splitSpaceElement(TreeElement space, int offset, CharTable charTable) {
-    LOG.assertTrue(space.getElementType() == TokenType.WHITE_SPACE);
-    CharSequence chars = space.getChars();
-    LeafElement space1 = Factory.createSingleLeafElement(TokenType.WHITE_SPACE, chars, 0, offset, charTable, SharedImplUtil.getManagerByTree(space));
-    LeafElement space2 = Factory.createSingleLeafElement(TokenType.WHITE_SPACE, chars, offset, chars.length(), charTable, SharedImplUtil.getManagerByTree(space));
-    ASTNode parent = space.getTreeParent();
-    parent.replaceChild(space, space1);
-    parent.addChild(space2, space1.getTreeNext());
-    return space1;
-  }
-
-  private CodeStyleSettings getSettings() {
-    return CodeStyleSettingsManager.getSettings(myProject);
-  }
-}
-=======
-/*
- * Copyright 2000-2009 JetBrains s.r.o.
- *
- * Licensed under the Apache License, Version 2.0 (the "License");
- * you may not use this file except in compliance with the License.
- * You may obtain a copy of the License at
- *
- * http://www.apache.org/licenses/LICENSE-2.0
- *
- * Unless required by applicable law or agreed to in writing, software
- * distributed under the License is distributed on an "AS IS" BASIS,
- * WITHOUT WARRANTIES OR CONDITIONS OF ANY KIND, either express or implied.
- * See the License for the specific language governing permissions and
- * limitations under the License.
- */
-
-package com.intellij.psi.impl.source.codeStyle;
-
-import com.intellij.formatting.FormatTextRanges;
-import com.intellij.formatting.FormatterEx;
-import com.intellij.formatting.FormattingModel;
-import com.intellij.formatting.FormattingModelBuilder;
-import com.intellij.injected.editor.DocumentWindow;
-import com.intellij.lang.*;
-import com.intellij.openapi.application.ApplicationManager;
-import com.intellij.openapi.diagnostic.Logger;
-import com.intellij.openapi.editor.CaretModel;
-import com.intellij.openapi.editor.Document;
-import com.intellij.openapi.editor.Editor;
-import com.intellij.openapi.editor.VisualPosition;
-import com.intellij.openapi.extensions.Extensions;
-import com.intellij.openapi.fileTypes.FileType;
-import com.intellij.openapi.project.Project;
-import com.intellij.openapi.util.Computable;
-import com.intellij.openapi.util.TextRange;
-import com.intellij.psi.*;
-import com.intellij.psi.codeStyle.CodeStyleManager;
-import com.intellij.psi.codeStyle.CodeStyleSettings;
-import com.intellij.psi.codeStyle.CodeStyleSettingsManager;
-import com.intellij.psi.codeStyle.Indent;
-import com.intellij.psi.impl.CheckUtil;
-import com.intellij.psi.impl.source.PostprocessReformattingAspect;
-import com.intellij.psi.impl.source.SourceTreeToPsiMap;
-import com.intellij.psi.impl.source.tree.*;
-import com.intellij.psi.impl.source.tree.injected.InjectedLanguageUtil;
-import com.intellij.psi.util.PsiUtilBase;
-import com.intellij.util.CharTable;
-import com.intellij.util.IncorrectOperationException;
-import com.intellij.util.text.CharArrayUtil;
-import org.jetbrains.annotations.NonNls;
-import org.jetbrains.annotations.NotNull;
-import org.jetbrains.annotations.Nullable;
-
-public class CodeStyleManagerImpl extends CodeStyleManager {
-  private static final Logger LOG = Logger.getInstance("#com.intellij.psi.impl.source.codeStyle.CodeStyleManagerImpl");
-  private final Project myProject;
-  @NonNls private static final String DUMMY_IDENTIFIER = "xxx";
-
-  public CodeStyleManagerImpl(Project project) {
-    myProject = project;
-  }
-
-  @NotNull
-  public Project getProject() {
-    return myProject;
-  }
-
-  @NotNull
-  public PsiElement reformat(@NotNull PsiElement element) throws IncorrectOperationException {
-    return reformat(element, false);
-  }
-
-  @NotNull
-  public PsiElement reformat(@NotNull PsiElement element, boolean canChangeWhiteSpacesOnly) throws IncorrectOperationException {
-    CheckUtil.checkWritable(element);
-    if( !SourceTreeToPsiMap.hasTreeElement( element ) )
-    {
-      return element;
-    }
-
-    ASTNode treeElement = SourceTreeToPsiMap.psiElementToTree(element);
-    final PsiElement formatted = SourceTreeToPsiMap.treeElementToPsi(new CodeFormatterFacade(getSettings()).processElement(treeElement));
-    if (!canChangeWhiteSpacesOnly) {
-      return postProcessElement(formatted);
-    } else {
-      return formatted;
-    }
-
-  }
-
-  private PsiElement postProcessElement(final PsiElement formatted) {
-    PsiElement result = formatted;
-    for (PostFormatProcessor postFormatProcessor : Extensions.getExtensions(PostFormatProcessor.EP_NAME)) {
-      result = postFormatProcessor.processElement(result, getSettings());
-    }
-    return result;
-  }
-
-  private void postProcessText(final PsiFile file, final TextRange textRange) {
-    TextRange currentRange = textRange;
-    for (final PostFormatProcessor myPostFormatProcessor : Extensions.getExtensions(PostFormatProcessor.EP_NAME)) {
-      currentRange = myPostFormatProcessor.processText(file, currentRange, getSettings());
-    }
-  }
-
-  public PsiElement reformatRange(@NotNull PsiElement element,
-                                  int startOffset,
-                                  int endOffset,
-                                  boolean canChangeWhiteSpacesOnly) throws IncorrectOperationException {
-    return reformatRangeImpl(element, startOffset, endOffset, canChangeWhiteSpacesOnly);
-  }
-
-  public PsiElement reformatRange(@NotNull PsiElement element, int startOffset, int endOffset)
-    throws IncorrectOperationException {
-    return reformatRangeImpl(element, startOffset, endOffset, false);
-
-  }
-
-  private static void transformAllChildren(final ASTNode file) {
-    for (ASTNode child = file.getFirstChildNode(); child != null; child = child.getTreeNext()) {
-      transformAllChildren(child);
-    }
-  }
-
-
-  public void reformatText(@NotNull PsiFile file, int startOffset, int endOffset) throws IncorrectOperationException {
-    ApplicationManager.getApplication().assertWriteAccessAllowed();
-    PsiDocumentManager.getInstance(getProject()).commitAllDocuments();
-
-    CheckUtil.checkWritable(file);
-    if (!SourceTreeToPsiMap.hasTreeElement(file)) {
-      return;
-    }
-
-    ASTNode treeElement = SourceTreeToPsiMap.psiElementToTree(file);
-    transformAllChildren(treeElement);
-
-    final CodeFormatterFacade codeFormatter = new CodeFormatterFacade(getSettings());
-    LOG.assertTrue(file.isValid());
-    final PsiElement start = findElementInTreeWithFormatterEnabled(file, startOffset);
-    final PsiElement end = findElementInTreeWithFormatterEnabled(file, endOffset);
-    if (start != null && !start.isValid()) {
-      LOG.error("start=" + start + "; file=" + file);
-    }
-    if (end != null && !end.isValid()) {
-      LOG.error("end=" + start + "; end=" + file);
-    }
-
-    Editor editor = PsiUtilBase.findEditor(file);
-    
-    // There is a possible case that cursor is located at the end of the line that contains only white spaces. For example:
-    //     public void foo() {
-    //         <caret>
-    //     }
-    // Formatter removes such white spaces, i.e. keeps only line feed symbol. But we want to preserve caret position then.
-    // So, we check if it should be preserved and restore it after formatting if necessary
-    int visualColumnToRestore = -1;
-    
-    if (editor != null) {
-      Document document = editor.getDocument();
-      int caretOffset = editor.getCaretModel().getOffset();
-      caretOffset = Math.max(Math.min(caretOffset, document.getTextLength() - 1), 0);
-      CharSequence text = document.getCharsSequence();
-      int caretLine = document.getLineNumber(caretOffset);
-      int lineStartOffset = document.getLineStartOffset(caretLine);
-      boolean fixCaretPosition = true;
-      for (int i = caretOffset; i>= lineStartOffset; i--) {
-        char c = text.charAt(i);
-        if (c != ' ' && c != '\t' && c != '\n') {
-          fixCaretPosition = false;
-          break;
-        }
-      }
-      if (fixCaretPosition) {
-        visualColumnToRestore = editor.getCaretModel().getVisualPosition().column;
-      }
-    }
-    
-
-    boolean formatFromStart = startOffset == 0;
-    boolean formatToEnd = endOffset == file.getTextLength();
-
-    final SmartPointerManager smartPointerManager = SmartPointerManager.getInstance(getProject());
-    final SmartPsiElementPointer startPointer = start == null ? null : smartPointerManager.createSmartPsiElementPointer(start);
-
-    final SmartPsiElementPointer endPointer = end == null ? null : smartPointerManager.createSmartPsiElementPointer(end);
-
-    codeFormatter.processText(file, new FormatTextRanges(new TextRange(startOffset, endOffset), true), true);
-    final PsiElement startElement = startPointer == null ? null : startPointer.getElement();
-    final PsiElement endElement = endPointer == null ? null : endPointer.getElement();
-
-    if ((startElement != null || formatFromStart) && (endElement != null || formatToEnd)) {
-      postProcessText(file, new TextRange(formatFromStart ? 0 : startElement.getTextRange().getStartOffset(),
-                                          formatToEnd ? file.getTextLength() : endElement.getTextRange().getEndOffset()));
-    }
-
-    if (visualColumnToRestore < 0) {
-      return;
-    }
-    CaretModel caretModel = editor.getCaretModel();
-    VisualPosition position = caretModel.getVisualPosition();
-    if (visualColumnToRestore != position.column) {
-      caretModel.moveToVisualPosition(new VisualPosition(position.line, visualColumnToRestore));
-    }
-  }
-
-  private PsiElement reformatRangeImpl(final PsiElement element,
-                                       final int startOffset,
-                                       final int endOffset,
-                                       boolean canChangeWhiteSpacesOnly) throws IncorrectOperationException {
-    LOG.assertTrue(element.isValid());
-    CheckUtil.checkWritable(element);
-    if( !SourceTreeToPsiMap.hasTreeElement( element ) )
-    {
-      return element;
-    }
-
-    ASTNode treeElement = SourceTreeToPsiMap.psiElementToTree(element);
-    final CodeFormatterFacade codeFormatter = new CodeFormatterFacade(getSettings());
-    final PsiElement formatted = SourceTreeToPsiMap.treeElementToPsi(codeFormatter.processRange(treeElement, startOffset, endOffset));
-
-    return canChangeWhiteSpacesOnly ? formatted : postProcessElement(formatted);
-  }
-
-
-  public void reformatNewlyAddedElement(@NotNull final ASTNode parent, @NotNull final ASTNode addedElement) throws IncorrectOperationException {
-
-    LOG.assertTrue(addedElement.getTreeParent() == parent, "addedElement must be added to parent");
-
-    final PsiElement psiElement = parent.getPsi();
-
-    PsiFile containingFile = psiElement.getContainingFile();
-    final FileViewProvider fileViewProvider = containingFile.getViewProvider();
-    if (fileViewProvider instanceof MultiplePsiFilesPerDocumentFileViewProvider) {
-      containingFile = fileViewProvider.getPsi(fileViewProvider.getBaseLanguage());
-    }
-
-    TextRange textRange = addedElement.getTextRange();
-    final Document document = fileViewProvider.getDocument();
-    if (document instanceof DocumentWindow) {
-      containingFile = InjectedLanguageUtil.getTopLevelFile(containingFile);
-      textRange = ((DocumentWindow)document).injectedToHost(textRange);
-    }
-
-    final FormattingModelBuilder builder = LanguageFormatting.INSTANCE.forContext(containingFile);
-    if (builder != null) {
-      final FormattingModel model = builder.createModel(containingFile, getSettings());
-      FormatterEx.getInstanceEx().formatAroundRange(model, getSettings(), textRange, containingFile.getFileType());
-    }
-
-    adjustLineIndent(containingFile, textRange);
-  }
-
-  public int adjustLineIndent(@NotNull final PsiFile file, final int offset) throws IncorrectOperationException {
-    return PostprocessReformattingAspect.getInstance(file.getProject()).disablePostprocessFormattingInside(new Computable<Integer>() {
-      public Integer compute() {
-        return doAdjustLineIndentByOffset(file, offset);
-      }
-    });
-  }
-
-  @Nullable
-  static PsiElement findElementInTreeWithFormatterEnabled(final PsiFile file, final int offset) {
-    final PsiElement bottomost = file.findElementAt(offset);
-    if (bottomost != null && LanguageFormatting.INSTANCE.forContext(bottomost) != null){
-      return bottomost;
-    }
-
-    final Language fileLang = file.getLanguage();
-    if (fileLang instanceof CompositeLanguage) {
-      return file.getViewProvider().findElementAt(offset, fileLang);
-    }
-
-    return bottomost;
-  }
-
-  public int adjustLineIndent(@NotNull final Document document, final int offset) {
-    return PostprocessReformattingAspect.getInstance(getProject()).disablePostprocessFormattingInside(new Computable<Integer>() {
-      public Integer compute() {
-        final PsiDocumentManager documentManager = PsiDocumentManager.getInstance(myProject);
-        documentManager.commitDocument(document);
-
-        PsiFile file = documentManager.getPsiFile(document);
-        if (file == null) return offset;
-
-        return doAdjustLineIndentByOffset(file, offset);
-      }
-    });
-  }
-
-  private int doAdjustLineIndentByOffset(@NotNull PsiFile file, int offset) {
-    return new CodeStyleManagerRunnable<Integer>(this) {
-      @Override
-      protected Integer doPerform(int offset, TextRange range) {
-        return FormatterEx.getInstanceEx().adjustLineIndent(myModel, mySettings, myIndentOptions, offset, mySignificantRange);
-      }
-
-      @Override
-      protected Integer computeValueInsidePlainComment(PsiFile file, int offset, Integer defaultValue) {
-        return CharArrayUtil.shiftForward(file.getViewProvider().getContents(), offset, " \t");
-      }
-
-      @Override
-      protected Integer adjustResultForInjected(Integer result, DocumentWindow documentWindow) {
-        return documentWindow.hostToInjected(result);
-      }
-    }.perform(file, offset, null, offset);
-  }
-
-  public void adjustLineIndent(@NotNull PsiFile file, TextRange rangeToAdjust) throws IncorrectOperationException {
-    new CodeStyleManagerRunnable<Object>(this) {
-      @Override
-      protected Object doPerform(int offset, TextRange range) {
-        FormatterEx.getInstanceEx().adjustLineIndentsForRange(myModel, mySettings, myIndentOptions, range);
-        return null;
-      }
-    }.perform(file, -1, rangeToAdjust, null);
-  }
-
-  @Nullable
-  public String getLineIndent(@NotNull PsiFile file, int offset) {
-    return new CodeStyleManagerRunnable<String>(this) {
-      @Override
-      protected boolean useDocumentBaseFormattingModel() {
-        return false;
-      }
-
-      @Override
-      protected String doPerform(int offset, TextRange range) {
-        return FormatterEx.getInstanceEx().getLineIndent(myModel, mySettings, myIndentOptions, offset, mySignificantRange);
-      }
-    }.perform(file, offset, null, null);
-  }
-
-  @Nullable
-  public String getLineIndent(@NotNull Editor editor) {
-    Document doc = editor.getDocument();
-    int offset = editor.getCaretModel().getOffset();
-    if (offset >= doc.getTextLength()) {
-      return "";
-    }
-
-    PsiFile file = PsiDocumentManager.getInstance(myProject).getPsiFile(doc);
-    if (file == null) return "";
-
-    return getLineIndent(file, offset);
-  }
-
-  public boolean isLineToBeIndented(@NotNull PsiFile file, int offset) {
-    if (!SourceTreeToPsiMap.hasTreeElement(file)) {
-      return false;
-    }
-    IndentHelper indentHelper = HelperFactory.createHelper(file.getFileType(), myProject);
-    CharSequence chars = file.getViewProvider().getContents();
-    int start = CharArrayUtil.shiftBackward(chars, offset - 1, " \t");
-    if (start > 0 && chars.charAt(start) != '\n' && chars.charAt(start) != '\r') {
-      return false;
-    }
-    int end = CharArrayUtil.shiftForward(chars, offset, " \t");
-    if (end >= chars.length()) {
-      return false;
-    }
-    ASTNode element = SourceTreeToPsiMap.psiElementToTree(findElementInTreeWithFormatterEnabled(file, end));
-    if (element == null) {
-      return false;
-    }
-    if (element.getElementType() == TokenType.WHITE_SPACE) {
-      return false;
-    }
-    if (element.getElementType() == PlainTextTokenTypes.PLAIN_TEXT) {
-      return false;
-    }
-    /*
-    if( element.getElementType() instanceof IJspElementType )
-    {
-      return false;
-    }
-    */
-    if (getSettings().KEEP_FIRST_COLUMN_COMMENT && isCommentToken(element)) {
-      if (indentHelper.getIndent(element, true) == 0) {
-        return false;
-      }
-    }
-    return true;
-  }
-
-  private static boolean isCommentToken(final ASTNode element) {
-    final Language language = element.getElementType().getLanguage();
-    final Commenter commenter = LanguageCommenters.INSTANCE.forLanguage(language);
-    if (commenter instanceof CodeDocumentationAwareCommenter) {
-      final CodeDocumentationAwareCommenter documentationAwareCommenter = (CodeDocumentationAwareCommenter)commenter;
-      return element.getElementType() == documentationAwareCommenter.getBlockCommentTokenType() ||
-             element.getElementType() == documentationAwareCommenter.getLineCommentTokenType();
-    }
-    return false;
-  }
-
-  @Nullable
-  public static PsiElement insertNewLineIndentMarker(@NotNull PsiFile file, int offset) throws IncorrectOperationException {
-    CheckUtil.checkWritable(file);
-    final CharTable charTable = ((FileElement)SourceTreeToPsiMap.psiElementToTree(file)).getCharTable();
-    PsiElement elementAt = findElementInTreeWithFormatterEnabled(file, offset);
-    if( elementAt == null )
-    {
-      return null;
-    }
-    ASTNode element = SourceTreeToPsiMap.psiElementToTree(elementAt);
-    ASTNode parent = element.getTreeParent();
-    int elementStart = element.getTextRange().getStartOffset();
-    if (element.getElementType() != TokenType.WHITE_SPACE) {
-      /*
-      if (elementStart < offset) return null;
-      Element marker = Factory.createLeafElement(ElementType.NEW_LINE_INDENT, "###".toCharArray(), 0, "###".length());
-      ChangeUtil.addChild(parent, marker, element);
-      return marker;
-      */
-      return null;
-    }
-
-    ASTNode space1 = splitSpaceElement((TreeElement)element, offset - elementStart, charTable);
-    ASTNode marker = Factory.createSingleLeafElement(TokenType.NEW_LINE_INDENT, DUMMY_IDENTIFIER, charTable, file.getManager());
-    parent.addChild(marker, space1.getTreeNext());
-    return SourceTreeToPsiMap.treeElementToPsi(marker);
-  }
-
-  public Indent getIndent(String text, FileType fileType) {
-    int indent = HelperFactory.createHelper(fileType, myProject).getIndent(text, true);
-    int indenLevel = indent / IndentHelper.INDENT_FACTOR;
-    int spaceCount = indent - indenLevel * IndentHelper.INDENT_FACTOR;
-    return new IndentImpl(getSettings(), indenLevel, spaceCount, fileType);
-  }
-
-  public String fillIndent(Indent indent, FileType fileType) {
-    IndentImpl indent1 = (IndentImpl)indent;
-    int indentLevel = indent1.getIndentLevel();
-    int spaceCount = indent1.getSpaceCount();
-    if (indentLevel < 0) {
-      spaceCount += indentLevel * getSettings().getIndentSize(fileType);
-      indentLevel = 0;
-      if (spaceCount < 0) {
-        spaceCount = 0;
-      }
-    }
-    else {
-      if (spaceCount < 0) {
-        int v = (-spaceCount + getSettings().getIndentSize(fileType) - 1) / getSettings().getIndentSize(fileType);
-        indentLevel -= v;
-        spaceCount += v * getSettings().getIndentSize(fileType);
-        if (indentLevel < 0) {
-          indentLevel = 0;
-        }
-      }
-    }
-    return HelperFactory.createHelper(fileType, myProject).fillIndent(indentLevel * IndentHelper.INDENT_FACTOR + spaceCount);
-  }
-
-  public Indent zeroIndent() {
-    return new IndentImpl(getSettings(), 0, 0, null);
-  }
-
-
-  private static ASTNode splitSpaceElement(TreeElement space, int offset, CharTable charTable) {
-    LOG.assertTrue(space.getElementType() == TokenType.WHITE_SPACE);
-    CharSequence chars = space.getChars();
-    LeafElement space1 = Factory.createSingleLeafElement(TokenType.WHITE_SPACE, chars, 0, offset, charTable, SharedImplUtil.getManagerByTree(space));
-    LeafElement space2 = Factory.createSingleLeafElement(TokenType.WHITE_SPACE, chars, offset, chars.length(), charTable, SharedImplUtil.getManagerByTree(space));
-    ASTNode parent = space.getTreeParent();
-    parent.replaceChild(space, space1);
-    parent.addChild(space2, space1.getTreeNext());
-    return space1;
-  }
-
-  private CodeStyleSettings getSettings() {
-    return CodeStyleSettingsManager.getSettings(myProject);
-  }
-}
->>>>>>> db39ce9c
+/*
+ * Copyright 2000-2009 JetBrains s.r.o.
+ *
+ * Licensed under the Apache License, Version 2.0 (the "License");
+ * you may not use this file except in compliance with the License.
+ * You may obtain a copy of the License at
+ *
+ * http://www.apache.org/licenses/LICENSE-2.0
+ *
+ * Unless required by applicable law or agreed to in writing, software
+ * distributed under the License is distributed on an "AS IS" BASIS,
+ * WITHOUT WARRANTIES OR CONDITIONS OF ANY KIND, either express or implied.
+ * See the License for the specific language governing permissions and
+ * limitations under the License.
+ */
+
+package com.intellij.psi.impl.source.codeStyle;
+
+import com.intellij.formatting.FormatTextRanges;
+import com.intellij.formatting.FormatterEx;
+import com.intellij.formatting.FormattingModel;
+import com.intellij.formatting.FormattingModelBuilder;
+import com.intellij.injected.editor.DocumentWindow;
+import com.intellij.lang.*;
+import com.intellij.openapi.application.ApplicationManager;
+import com.intellij.openapi.diagnostic.Logger;
+import com.intellij.openapi.editor.CaretModel;
+import com.intellij.openapi.editor.Document;
+import com.intellij.openapi.editor.Editor;
+import com.intellij.openapi.editor.VisualPosition;
+import com.intellij.openapi.extensions.Extensions;
+import com.intellij.openapi.fileTypes.FileType;
+import com.intellij.openapi.project.Project;
+import com.intellij.openapi.util.Computable;
+import com.intellij.openapi.util.TextRange;
+import com.intellij.psi.*;
+import com.intellij.psi.codeStyle.CodeStyleManager;
+import com.intellij.psi.codeStyle.CodeStyleSettings;
+import com.intellij.psi.codeStyle.CodeStyleSettingsManager;
+import com.intellij.psi.codeStyle.Indent;
+import com.intellij.psi.impl.CheckUtil;
+import com.intellij.psi.impl.source.PostprocessReformattingAspect;
+import com.intellij.psi.impl.source.SourceTreeToPsiMap;
+import com.intellij.psi.impl.source.tree.*;
+import com.intellij.psi.impl.source.tree.injected.InjectedLanguageUtil;
+import com.intellij.psi.util.PsiUtilBase;
+import com.intellij.util.CharTable;
+import com.intellij.util.IncorrectOperationException;
+import com.intellij.util.text.CharArrayUtil;
+import org.jetbrains.annotations.NonNls;
+import org.jetbrains.annotations.NotNull;
+import org.jetbrains.annotations.Nullable;
+
+public class CodeStyleManagerImpl extends CodeStyleManager {
+  private static final Logger LOG = Logger.getInstance("#com.intellij.psi.impl.source.codeStyle.CodeStyleManagerImpl");
+  private final Project myProject;
+  @NonNls private static final String DUMMY_IDENTIFIER = "xxx";
+
+  public CodeStyleManagerImpl(Project project) {
+    myProject = project;
+  }
+
+  @NotNull
+  public Project getProject() {
+    return myProject;
+  }
+
+  @NotNull
+  public PsiElement reformat(@NotNull PsiElement element) throws IncorrectOperationException {
+    return reformat(element, false);
+  }
+
+  @NotNull
+  public PsiElement reformat(@NotNull PsiElement element, boolean canChangeWhiteSpacesOnly) throws IncorrectOperationException {
+    CheckUtil.checkWritable(element);
+    if( !SourceTreeToPsiMap.hasTreeElement( element ) )
+    {
+      return element;
+    }
+
+    ASTNode treeElement = SourceTreeToPsiMap.psiElementToTree(element);
+    final PsiElement formatted = SourceTreeToPsiMap.treeElementToPsi(new CodeFormatterFacade(getSettings()).processElement(treeElement));
+    if (!canChangeWhiteSpacesOnly) {
+      return postProcessElement(formatted);
+    } else {
+      return formatted;
+    }
+
+  }
+
+  private PsiElement postProcessElement(final PsiElement formatted) {
+    PsiElement result = formatted;
+    for (PostFormatProcessor postFormatProcessor : Extensions.getExtensions(PostFormatProcessor.EP_NAME)) {
+      result = postFormatProcessor.processElement(result, getSettings());
+    }
+    return result;
+  }
+
+  private void postProcessText(final PsiFile file, final TextRange textRange) {
+    TextRange currentRange = textRange;
+    for (final PostFormatProcessor myPostFormatProcessor : Extensions.getExtensions(PostFormatProcessor.EP_NAME)) {
+      currentRange = myPostFormatProcessor.processText(file, currentRange, getSettings());
+    }
+  }
+
+  public PsiElement reformatRange(@NotNull PsiElement element,
+                                  int startOffset,
+                                  int endOffset,
+                                  boolean canChangeWhiteSpacesOnly) throws IncorrectOperationException {
+    return reformatRangeImpl(element, startOffset, endOffset, canChangeWhiteSpacesOnly);
+  }
+
+  public PsiElement reformatRange(@NotNull PsiElement element, int startOffset, int endOffset)
+    throws IncorrectOperationException {
+    return reformatRangeImpl(element, startOffset, endOffset, false);
+
+  }
+
+  private static void transformAllChildren(final ASTNode file) {
+    for (ASTNode child = file.getFirstChildNode(); child != null; child = child.getTreeNext()) {
+      transformAllChildren(child);
+    }
+  }
+
+
+  public void reformatText(@NotNull PsiFile file, int startOffset, int endOffset) throws IncorrectOperationException {
+    ApplicationManager.getApplication().assertWriteAccessAllowed();
+    PsiDocumentManager.getInstance(getProject()).commitAllDocuments();
+
+    CheckUtil.checkWritable(file);
+    if (!SourceTreeToPsiMap.hasTreeElement(file)) {
+      return;
+    }
+
+    ASTNode treeElement = SourceTreeToPsiMap.psiElementToTree(file);
+    transformAllChildren(treeElement);
+
+    final CodeFormatterFacade codeFormatter = new CodeFormatterFacade(getSettings());
+    LOG.assertTrue(file.isValid());
+    final PsiElement start = findElementInTreeWithFormatterEnabled(file, startOffset);
+    final PsiElement end = findElementInTreeWithFormatterEnabled(file, endOffset);
+    if (start != null && !start.isValid()) {
+      LOG.error("start=" + start + "; file=" + file);
+    }
+    if (end != null && !end.isValid()) {
+      LOG.error("end=" + start + "; end=" + file);
+    }
+
+    Editor editor = PsiUtilBase.findEditor(file);
+    
+    // There is a possible case that cursor is located at the end of the line that contains only white spaces. For example:
+    //     public void foo() {
+    //         <caret>
+    //     }
+    // Formatter removes such white spaces, i.e. keeps only line feed symbol. But we want to preserve caret position then.
+    // So, we check if it should be preserved and restore it after formatting if necessary
+    int visualColumnToRestore = -1;
+    
+    if (editor != null) {
+      Document document = editor.getDocument();
+      int caretOffset = editor.getCaretModel().getOffset();
+      caretOffset = Math.max(Math.min(caretOffset, document.getTextLength() - 1), 0);
+      CharSequence text = document.getCharsSequence();
+      int caretLine = document.getLineNumber(caretOffset);
+      int lineStartOffset = document.getLineStartOffset(caretLine);
+      boolean fixCaretPosition = true;
+      for (int i = caretOffset; i>= lineStartOffset; i--) {
+        char c = text.charAt(i);
+        if (c != ' ' && c != '\t' && c != '\n') {
+          fixCaretPosition = false;
+          break;
+        }
+      }
+      if (fixCaretPosition) {
+        visualColumnToRestore = editor.getCaretModel().getVisualPosition().column;
+      }
+    }
+    
+
+    boolean formatFromStart = startOffset == 0;
+    boolean formatToEnd = endOffset == file.getTextLength();
+
+    final SmartPointerManager smartPointerManager = SmartPointerManager.getInstance(getProject());
+    final SmartPsiElementPointer startPointer = start == null ? null : smartPointerManager.createSmartPsiElementPointer(start);
+
+    final SmartPsiElementPointer endPointer = end == null ? null : smartPointerManager.createSmartPsiElementPointer(end);
+
+    codeFormatter.processText(file, new FormatTextRanges(new TextRange(startOffset, endOffset), true), true);
+    final PsiElement startElement = startPointer == null ? null : startPointer.getElement();
+    final PsiElement endElement = endPointer == null ? null : endPointer.getElement();
+
+    if ((startElement != null || formatFromStart) && (endElement != null || formatToEnd)) {
+      postProcessText(file, new TextRange(formatFromStart ? 0 : startElement.getTextRange().getStartOffset(),
+                                          formatToEnd ? file.getTextLength() : endElement.getTextRange().getEndOffset()));
+    }
+
+    if (visualColumnToRestore < 0) {
+      return;
+    }
+    CaretModel caretModel = editor.getCaretModel();
+    VisualPosition position = caretModel.getVisualPosition();
+    if (visualColumnToRestore != position.column) {
+      caretModel.moveToVisualPosition(new VisualPosition(position.line, visualColumnToRestore));
+    }
+  }
+
+  private PsiElement reformatRangeImpl(final PsiElement element,
+                                       final int startOffset,
+                                       final int endOffset,
+                                       boolean canChangeWhiteSpacesOnly) throws IncorrectOperationException {
+    LOG.assertTrue(element.isValid());
+    CheckUtil.checkWritable(element);
+    if( !SourceTreeToPsiMap.hasTreeElement( element ) )
+    {
+      return element;
+    }
+
+    ASTNode treeElement = SourceTreeToPsiMap.psiElementToTree(element);
+    final CodeFormatterFacade codeFormatter = new CodeFormatterFacade(getSettings());
+    final PsiElement formatted = SourceTreeToPsiMap.treeElementToPsi(codeFormatter.processRange(treeElement, startOffset, endOffset));
+
+    return canChangeWhiteSpacesOnly ? formatted : postProcessElement(formatted);
+  }
+
+
+  public void reformatNewlyAddedElement(@NotNull final ASTNode parent, @NotNull final ASTNode addedElement) throws IncorrectOperationException {
+
+    LOG.assertTrue(addedElement.getTreeParent() == parent, "addedElement must be added to parent");
+
+    final PsiElement psiElement = parent.getPsi();
+
+    PsiFile containingFile = psiElement.getContainingFile();
+    final FileViewProvider fileViewProvider = containingFile.getViewProvider();
+    if (fileViewProvider instanceof MultiplePsiFilesPerDocumentFileViewProvider) {
+      containingFile = fileViewProvider.getPsi(fileViewProvider.getBaseLanguage());
+    }
+
+    TextRange textRange = addedElement.getTextRange();
+    final Document document = fileViewProvider.getDocument();
+    if (document instanceof DocumentWindow) {
+      containingFile = InjectedLanguageUtil.getTopLevelFile(containingFile);
+      textRange = ((DocumentWindow)document).injectedToHost(textRange);
+    }
+
+    final FormattingModelBuilder builder = LanguageFormatting.INSTANCE.forContext(containingFile);
+    if (builder != null) {
+      final FormattingModel model = builder.createModel(containingFile, getSettings());
+      FormatterEx.getInstanceEx().formatAroundRange(model, getSettings(), textRange, containingFile.getFileType());
+    }
+
+    adjustLineIndent(containingFile, textRange);
+  }
+
+  public int adjustLineIndent(@NotNull final PsiFile file, final int offset) throws IncorrectOperationException {
+    return PostprocessReformattingAspect.getInstance(file.getProject()).disablePostprocessFormattingInside(new Computable<Integer>() {
+      public Integer compute() {
+        return doAdjustLineIndentByOffset(file, offset);
+      }
+    });
+  }
+
+  @Nullable
+  static PsiElement findElementInTreeWithFormatterEnabled(final PsiFile file, final int offset) {
+    final PsiElement bottomost = file.findElementAt(offset);
+    if (bottomost != null && LanguageFormatting.INSTANCE.forContext(bottomost) != null){
+      return bottomost;
+    }
+
+    final Language fileLang = file.getLanguage();
+    if (fileLang instanceof CompositeLanguage) {
+      return file.getViewProvider().findElementAt(offset, fileLang);
+    }
+
+    return bottomost;
+  }
+
+  public int adjustLineIndent(@NotNull final Document document, final int offset) {
+    return PostprocessReformattingAspect.getInstance(getProject()).disablePostprocessFormattingInside(new Computable<Integer>() {
+      public Integer compute() {
+        final PsiDocumentManager documentManager = PsiDocumentManager.getInstance(myProject);
+        documentManager.commitDocument(document);
+
+        PsiFile file = documentManager.getPsiFile(document);
+        if (file == null) return offset;
+
+        return doAdjustLineIndentByOffset(file, offset);
+      }
+    });
+  }
+
+  private int doAdjustLineIndentByOffset(@NotNull PsiFile file, int offset) {
+    return new CodeStyleManagerRunnable<Integer>(this) {
+      @Override
+      protected Integer doPerform(int offset, TextRange range) {
+        return FormatterEx.getInstanceEx().adjustLineIndent(myModel, mySettings, myIndentOptions, offset, mySignificantRange);
+      }
+
+      @Override
+      protected Integer computeValueInsidePlainComment(PsiFile file, int offset, Integer defaultValue) {
+        return CharArrayUtil.shiftForward(file.getViewProvider().getContents(), offset, " \t");
+      }
+
+      @Override
+      protected Integer adjustResultForInjected(Integer result, DocumentWindow documentWindow) {
+        return documentWindow.hostToInjected(result);
+      }
+    }.perform(file, offset, null, offset);
+  }
+
+  public void adjustLineIndent(@NotNull PsiFile file, TextRange rangeToAdjust) throws IncorrectOperationException {
+    new CodeStyleManagerRunnable<Object>(this) {
+      @Override
+      protected Object doPerform(int offset, TextRange range) {
+        FormatterEx.getInstanceEx().adjustLineIndentsForRange(myModel, mySettings, myIndentOptions, range);
+        return null;
+      }
+    }.perform(file, -1, rangeToAdjust, null);
+  }
+
+  @Nullable
+  public String getLineIndent(@NotNull PsiFile file, int offset) {
+    return new CodeStyleManagerRunnable<String>(this) {
+      @Override
+      protected boolean useDocumentBaseFormattingModel() {
+        return false;
+      }
+
+      @Override
+      protected String doPerform(int offset, TextRange range) {
+        return FormatterEx.getInstanceEx().getLineIndent(myModel, mySettings, myIndentOptions, offset, mySignificantRange);
+      }
+    }.perform(file, offset, null, null);
+  }
+
+  @Nullable
+  public String getLineIndent(@NotNull Editor editor) {
+    Document doc = editor.getDocument();
+    int offset = editor.getCaretModel().getOffset();
+    if (offset >= doc.getTextLength()) {
+      return "";
+    }
+
+    PsiFile file = PsiDocumentManager.getInstance(myProject).getPsiFile(doc);
+    if (file == null) return "";
+
+    return getLineIndent(file, offset);
+  }
+
+  public boolean isLineToBeIndented(@NotNull PsiFile file, int offset) {
+    if (!SourceTreeToPsiMap.hasTreeElement(file)) {
+      return false;
+    }
+    IndentHelper indentHelper = HelperFactory.createHelper(file.getFileType(), myProject);
+    CharSequence chars = file.getViewProvider().getContents();
+    int start = CharArrayUtil.shiftBackward(chars, offset - 1, " \t");
+    if (start > 0 && chars.charAt(start) != '\n' && chars.charAt(start) != '\r') {
+      return false;
+    }
+    int end = CharArrayUtil.shiftForward(chars, offset, " \t");
+    if (end >= chars.length()) {
+      return false;
+    }
+    ASTNode element = SourceTreeToPsiMap.psiElementToTree(findElementInTreeWithFormatterEnabled(file, end));
+    if (element == null) {
+      return false;
+    }
+    if (element.getElementType() == TokenType.WHITE_SPACE) {
+      return false;
+    }
+    if (element.getElementType() == PlainTextTokenTypes.PLAIN_TEXT) {
+      return false;
+    }
+    /*
+    if( element.getElementType() instanceof IJspElementType )
+    {
+      return false;
+    }
+    */
+    if (getSettings().KEEP_FIRST_COLUMN_COMMENT && isCommentToken(element)) {
+      if (indentHelper.getIndent(element, true) == 0) {
+        return false;
+      }
+    }
+    return true;
+  }
+
+  private static boolean isCommentToken(final ASTNode element) {
+    final Language language = element.getElementType().getLanguage();
+    final Commenter commenter = LanguageCommenters.INSTANCE.forLanguage(language);
+    if (commenter instanceof CodeDocumentationAwareCommenter) {
+      final CodeDocumentationAwareCommenter documentationAwareCommenter = (CodeDocumentationAwareCommenter)commenter;
+      return element.getElementType() == documentationAwareCommenter.getBlockCommentTokenType() ||
+             element.getElementType() == documentationAwareCommenter.getLineCommentTokenType();
+    }
+    return false;
+  }
+
+  @Nullable
+  public static PsiElement insertNewLineIndentMarker(@NotNull PsiFile file, int offset) throws IncorrectOperationException {
+    CheckUtil.checkWritable(file);
+    final CharTable charTable = ((FileElement)SourceTreeToPsiMap.psiElementToTree(file)).getCharTable();
+    PsiElement elementAt = findElementInTreeWithFormatterEnabled(file, offset);
+    if( elementAt == null )
+    {
+      return null;
+    }
+    ASTNode element = SourceTreeToPsiMap.psiElementToTree(elementAt);
+    ASTNode parent = element.getTreeParent();
+    int elementStart = element.getTextRange().getStartOffset();
+    if (element.getElementType() != TokenType.WHITE_SPACE) {
+      /*
+      if (elementStart < offset) return null;
+      Element marker = Factory.createLeafElement(ElementType.NEW_LINE_INDENT, "###".toCharArray(), 0, "###".length());
+      ChangeUtil.addChild(parent, marker, element);
+      return marker;
+      */
+      return null;
+    }
+
+    ASTNode space1 = splitSpaceElement((TreeElement)element, offset - elementStart, charTable);
+    ASTNode marker = Factory.createSingleLeafElement(TokenType.NEW_LINE_INDENT, DUMMY_IDENTIFIER, charTable, file.getManager());
+    parent.addChild(marker, space1.getTreeNext());
+    return SourceTreeToPsiMap.treeElementToPsi(marker);
+  }
+
+  public Indent getIndent(String text, FileType fileType) {
+    int indent = HelperFactory.createHelper(fileType, myProject).getIndent(text, true);
+    int indenLevel = indent / IndentHelper.INDENT_FACTOR;
+    int spaceCount = indent - indenLevel * IndentHelper.INDENT_FACTOR;
+    return new IndentImpl(getSettings(), indenLevel, spaceCount, fileType);
+  }
+
+  public String fillIndent(Indent indent, FileType fileType) {
+    IndentImpl indent1 = (IndentImpl)indent;
+    int indentLevel = indent1.getIndentLevel();
+    int spaceCount = indent1.getSpaceCount();
+    if (indentLevel < 0) {
+      spaceCount += indentLevel * getSettings().getIndentSize(fileType);
+      indentLevel = 0;
+      if (spaceCount < 0) {
+        spaceCount = 0;
+      }
+    }
+    else {
+      if (spaceCount < 0) {
+        int v = (-spaceCount + getSettings().getIndentSize(fileType) - 1) / getSettings().getIndentSize(fileType);
+        indentLevel -= v;
+        spaceCount += v * getSettings().getIndentSize(fileType);
+        if (indentLevel < 0) {
+          indentLevel = 0;
+        }
+      }
+    }
+    return HelperFactory.createHelper(fileType, myProject).fillIndent(indentLevel * IndentHelper.INDENT_FACTOR + spaceCount);
+  }
+
+  public Indent zeroIndent() {
+    return new IndentImpl(getSettings(), 0, 0, null);
+  }
+
+
+  private static ASTNode splitSpaceElement(TreeElement space, int offset, CharTable charTable) {
+    LOG.assertTrue(space.getElementType() == TokenType.WHITE_SPACE);
+    CharSequence chars = space.getChars();
+    LeafElement space1 = Factory.createSingleLeafElement(TokenType.WHITE_SPACE, chars, 0, offset, charTable, SharedImplUtil.getManagerByTree(space));
+    LeafElement space2 = Factory.createSingleLeafElement(TokenType.WHITE_SPACE, chars, offset, chars.length(), charTable, SharedImplUtil.getManagerByTree(space));
+    ASTNode parent = space.getTreeParent();
+    parent.replaceChild(space, space1);
+    parent.addChild(space2, space1.getTreeNext());
+    return space1;
+  }
+
+  private CodeStyleSettings getSettings() {
+    return CodeStyleSettingsManager.getSettings(myProject);
+  }
+}