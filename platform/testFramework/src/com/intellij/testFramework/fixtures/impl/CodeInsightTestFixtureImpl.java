// Copyright 2000-2018 JetBrains s.r.o. Use of this source code is governed by the Apache 2.0 license that can be found in the LICENSE file.
package com.intellij.testFramework.fixtures.impl;

import com.intellij.analysis.AnalysisScope;
import com.intellij.codeHighlighting.RainbowHighlighter;
import com.intellij.codeInsight.AutoPopupController;
import com.intellij.codeInsight.TargetElementUtil;
import com.intellij.codeInsight.completion.CodeCompletionHandlerBase;
import com.intellij.codeInsight.completion.CompletionProgressIndicator;
import com.intellij.codeInsight.completion.CompletionType;
import com.intellij.codeInsight.daemon.DaemonCodeAnalyzer;
import com.intellij.codeInsight.daemon.DaemonCodeAnalyzerSettings;
import com.intellij.codeInsight.daemon.GutterMark;
import com.intellij.codeInsight.daemon.impl.*;
import com.intellij.codeInsight.folding.CodeFoldingManager;
import com.intellij.codeInsight.highlighting.actions.HighlightUsagesAction;
import com.intellij.codeInsight.intention.IntentionAction;
import com.intellij.codeInsight.intention.impl.CachedIntentions;
import com.intellij.codeInsight.intention.impl.IntentionListStep;
import com.intellij.codeInsight.intention.impl.ShowIntentionActionsHandler;
import com.intellij.codeInsight.lookup.Lookup;
import com.intellij.codeInsight.lookup.LookupElement;
import com.intellij.codeInsight.lookup.LookupManager;
import com.intellij.codeInsight.lookup.impl.LookupImpl;
import com.intellij.codeInspection.InspectionProfileEntry;
import com.intellij.codeInspection.InspectionToolProvider;
import com.intellij.codeInspection.LocalInspectionTool;
import com.intellij.codeInspection.ex.InspectionManagerEx;
import com.intellij.codeInspection.ex.InspectionToolWrapper;
import com.intellij.facet.Facet;
import com.intellij.facet.FacetManager;
import com.intellij.find.FindManager;
import com.intellij.find.findUsages.FindUsagesHandler;
import com.intellij.find.findUsages.FindUsagesOptions;
import com.intellij.find.impl.FindManagerImpl;
import com.intellij.ide.startup.StartupManagerEx;
import com.intellij.ide.startup.impl.StartupManagerImpl;
import com.intellij.ide.structureView.StructureViewBuilder;
import com.intellij.ide.structureView.newStructureView.StructureViewComponent;
import com.intellij.ide.util.gotoByName.ChooseByNameBase;
import com.intellij.ide.util.gotoByName.ChooseByNamePopup;
import com.intellij.ide.util.gotoByName.GotoClassModel2;
import com.intellij.injected.editor.DocumentWindow;
import com.intellij.injected.editor.EditorWindow;
import com.intellij.injected.editor.VirtualFileWindow;
import com.intellij.internal.DumpLookupElementWeights;
import com.intellij.lang.Language;
import com.intellij.lang.LanguageStructureViewBuilder;
import com.intellij.lang.annotation.HighlightSeverity;
import com.intellij.lang.injection.InjectedLanguageManager;
import com.intellij.mock.MockProgressIndicator;
import com.intellij.openapi.Disposable;
import com.intellij.openapi.actionSystem.*;
import com.intellij.openapi.actionSystem.ex.ActionManagerEx;
import com.intellij.openapi.actionSystem.ex.ActionUtil;
import com.intellij.openapi.application.ApplicationManager;
import com.intellij.openapi.application.ReadAction;
import com.intellij.openapi.application.WriteAction;
import com.intellij.openapi.command.CommandProcessor;
import com.intellij.openapi.command.WriteCommandAction;
import com.intellij.openapi.editor.*;
import com.intellij.openapi.editor.actionSystem.EditorActionManager;
import com.intellij.openapi.editor.colors.EditorColorsManager;
import com.intellij.openapi.editor.colors.EditorColorsScheme;
import com.intellij.openapi.editor.ex.EditorEx;
import com.intellij.openapi.editor.ex.util.EditorUtil;
import com.intellij.openapi.editor.impl.DocumentImpl;
import com.intellij.openapi.editor.impl.DocumentMarkupModel;
import com.intellij.openapi.editor.markup.RangeHighlighter;
import com.intellij.openapi.editor.markup.TextAttributes;
import com.intellij.openapi.extensions.ExtensionPoint;
import com.intellij.openapi.extensions.ExtensionPointName;
import com.intellij.openapi.extensions.ExtensionsArea;
import com.intellij.openapi.fileEditor.*;
import com.intellij.openapi.fileEditor.ex.FileEditorManagerEx;
import com.intellij.openapi.fileEditor.impl.EditorHistoryManager;
import com.intellij.openapi.fileEditor.impl.text.TextEditorProvider;
import com.intellij.openapi.fileTypes.FileType;
import com.intellij.openapi.fileTypes.FileTypeManager;
import com.intellij.openapi.module.Module;
import com.intellij.openapi.module.ModuleManager;
import com.intellij.openapi.progress.ProcessCanceledException;
import com.intellij.openapi.project.DumbService;
import com.intellij.openapi.project.Project;
import com.intellij.openapi.roots.ModuleRootManager;
import com.intellij.openapi.roots.ex.ProjectRootManagerEx;
import com.intellij.openapi.util.*;
import com.intellij.openapi.util.io.FileUtil;
import com.intellij.openapi.util.text.StringUtil;
import com.intellij.openapi.vcs.readOnlyHandler.ReadonlyStatusHandlerImpl;
import com.intellij.openapi.vfs.*;
import com.intellij.openapi.vfs.impl.VirtualFilePointerTracker;
import com.intellij.psi.*;
import com.intellij.psi.impl.DebugUtil;
import com.intellij.psi.impl.PsiManagerEx;
import com.intellij.psi.impl.PsiManagerImpl;
import com.intellij.psi.impl.cache.CacheManager;
import com.intellij.psi.impl.cache.impl.todo.TodoIndex;
import com.intellij.psi.impl.source.PsiFileImpl;
import com.intellij.psi.impl.source.tree.FileElement;
import com.intellij.psi.impl.source.tree.injected.InjectedLanguageUtil;
import com.intellij.psi.search.GlobalSearchScope;
import com.intellij.psi.search.SearchScope;
import com.intellij.psi.search.UsageSearchContext;
import com.intellij.psi.stubs.StubTextInconsistencyException;
import com.intellij.psi.stubs.StubUpdatingIndex;
import com.intellij.psi.util.PsiTreeUtil;
import com.intellij.psi.util.PsiUtilBase;
import com.intellij.refactoring.move.moveFilesOrDirectories.MoveFilesOrDirectoriesProcessor;
import com.intellij.refactoring.rename.*;
import com.intellij.rt.execution.junit.FileComparisonFailure;
import com.intellij.testFramework.*;
import com.intellij.testFramework.fixtures.*;
import com.intellij.testFramework.utils.inlays.CaretAndInlaysInfo;
import com.intellij.testFramework.utils.inlays.InlayHintsChecker;
import com.intellij.ui.breadcrumbs.BreadcrumbsProvider;
import com.intellij.ui.breadcrumbs.BreadcrumbsUtil;
import com.intellij.ui.components.breadcrumbs.Crumb;
import com.intellij.usageView.UsageInfo;
import com.intellij.util.*;
import com.intellij.util.containers.ContainerUtil;
import com.intellij.util.indexing.FileBasedIndex;
import com.intellij.util.io.ReadOnlyAttributeUtil;
import com.intellij.util.ui.UIUtil;
import junit.framework.ComparisonFailure;
import org.jetbrains.annotations.NotNull;
import org.jetbrains.annotations.Nullable;
import org.jetbrains.annotations.TestOnly;

import javax.swing.*;
import java.io.File;
import java.io.IOException;
import java.io.UncheckedIOException;
import java.util.*;
import java.util.concurrent.atomic.AtomicBoolean;
import java.util.stream.Collectors;
import java.util.stream.Stream;

import static org.junit.Assert.*;

/**
 * @author Dmitry Avdeev
 */
@TestOnly
public class CodeInsightTestFixtureImpl extends BaseFixture implements CodeInsightTestFixture {
  private static final Function<IntentionAction, String> INTENTION_NAME_FUN = intentionAction -> '"' + intentionAction.getText() + '"';

  private static final String RAINBOW = "rainbow";
  private static final String FOLD = "fold";

  private final IdeaProjectTestFixture myProjectFixture;
  private final TempDirTestFixture myTempDirFixture;
  private PsiManagerImpl myPsiManager;
  private VirtualFile myFile;
  private Editor myEditor;
  private String myTestDataPath;
  private boolean myEmptyLookup;
  private VirtualFileFilter myVirtualFileFilter = new FileTreeAccessFilter();
  private ChooseByNameBase myChooseByNamePopup;
  private boolean myAllowDirt;
  private boolean myCaresAboutInjection = true;
  private VirtualFilePointerTracker myVirtualFilePointerTracker;

  public CodeInsightTestFixtureImpl(@NotNull IdeaProjectTestFixture projectFixture, @NotNull TempDirTestFixture tempDirTestFixture) {
    myProjectFixture = projectFixture;
    myTempDirFixture = tempDirTestFixture;
  }

  private static void addGutterIconRenderer(GutterMark renderer, int offset, @NotNull SortedMap<Integer, List<GutterMark>> result) {
    if (renderer == null) return;

    List<GutterMark> renderers = result.computeIfAbsent(offset, k -> new SmartList<>());
    renderers.add(renderer);
  }

  private static void removeDuplicatedRangesForInjected(@NotNull List<HighlightInfo> infos) {
    Collections.sort(infos, (o1, o2) -> {
      final int i = o2.startOffset - o1.startOffset;
      return i != 0 ? i : o1.getSeverity().myVal - o2.getSeverity().myVal;
    });
    HighlightInfo prevInfo = null;
    for (Iterator<HighlightInfo> it = infos.iterator(); it.hasNext();) {
      final HighlightInfo info = it.next();
      if (prevInfo != null &&
          info.getSeverity() == HighlightInfoType.SYMBOL_TYPE_SEVERITY &&
          info.getDescription() == null &&
          info.startOffset == prevInfo.startOffset &&
          info.endOffset == prevInfo.endOffset) {
        it.remove();
      }
      prevInfo = info.type == HighlightInfoType.INJECTED_LANGUAGE_FRAGMENT ? info : null;
    }
  }

  @NotNull
  @TestOnly
  public static List<HighlightInfo> instantiateAndRun(@NotNull PsiFile file,
                                                      @NotNull Editor editor,
                                                      @NotNull int[] toIgnore,
                                                      boolean canChangeDocument) {
    Project project = file.getProject();
    ensureIndexesUpToDate(project);
    DaemonCodeAnalyzerImpl codeAnalyzer = (DaemonCodeAnalyzerImpl)DaemonCodeAnalyzer.getInstance(project);
    TextEditor textEditor = TextEditorProvider.getInstance().getTextEditor(editor);
    DaemonCodeAnalyzerSettings settings = DaemonCodeAnalyzerSettings.getInstance();

    ProcessCanceledException exception = null;
    int retries = 1000;
    for (int i = 0; i < retries; i++) {
      int oldDelay = settings.AUTOREPARSE_DELAY;
      try {
        settings.AUTOREPARSE_DELAY = 0;
        List<HighlightInfo> infos = new ArrayList<>();
        EdtTestUtil.runInEdtAndWait(() -> infos.addAll( codeAnalyzer.runPasses(file, editor.getDocument(), Collections.singletonList(textEditor), toIgnore, canChangeDocument, null)));
        infos.addAll(DaemonCodeAnalyzerEx.getInstanceEx(project).getFileLevelHighlights(project, file));
        return infos;
      }
      catch (ProcessCanceledException e) {
        Throwable cause = e.getCause();
        if (cause != null && cause.getClass() != Throwable.class) {
          // canceled because of an exception, no need to repeat the same a lot times
          throw e;
        }

        PsiDocumentManager.getInstance(project).commitAllDocuments();
        UIUtil.dispatchAllInvocationEvents();
        exception = e;
      }
      finally {
        settings.AUTOREPARSE_DELAY = oldDelay;
      }
    }
    throw new AssertionError("Unable to highlight after " + retries + " retries", exception);
  }

  public static void ensureIndexesUpToDate(@NotNull Project project) {
    if (!DumbService.isDumb(project)) {
      ReadAction.run(() -> {
        FileBasedIndex.getInstance().ensureUpToDate(StubUpdatingIndex.INDEX_ID, project, null);
        FileBasedIndex.getInstance().ensureUpToDate(TodoIndex.NAME, project, null);
      });
    }
  }

  @NotNull
  public static List<IntentionAction> getAvailableIntentions(@NotNull Editor editor, @NotNull PsiFile file) {
    return ReadAction.compute(() -> doGetAvailableIntentions(editor, file));
  }

  @NotNull
  private static List<IntentionAction> doGetAvailableIntentions(@NotNull Editor editor, @NotNull PsiFile file) {
    ShowIntentionsPass.IntentionsInfo intentions = ShowIntentionsPass.getActionsToShow(editor, file);

    List<IntentionAction> result = new ArrayList<>();
    IntentionListStep intentionListStep = new IntentionListStep(null, editor, file, file.getProject(),
                                                                CachedIntentions.create(file.getProject(), file, editor, intentions));
    for (Map.Entry<IntentionAction, List<IntentionAction>> entry : intentionListStep.getActionsWithSubActions().entrySet()) {
      result.add(entry.getKey());
      result.addAll(entry.getValue());
    }

    List<HighlightInfo> infos = DaemonCodeAnalyzerEx.getInstanceEx(file.getProject()).getFileLevelHighlights(file.getProject(), file);
    for (HighlightInfo info : infos) {
      for (Pair<HighlightInfo.IntentionActionDescriptor, TextRange> pair : info.quickFixActionRanges) {
        HighlightInfo.IntentionActionDescriptor actionInGroup = pair.first;
        if (actionInGroup.getAction().isAvailable(file.getProject(), editor, file)) {
          result.add(actionInGroup.getAction());
          List<IntentionAction> options = actionInGroup.getOptions(file, editor);
          if (options != null) {
            for (IntentionAction subAction : options) {
              if (subAction.isAvailable(file.getProject(), editor, file)) {
                result.add(subAction);
              }
            }
          }
        }
      }
    }
    return result;
  }

  @NotNull
  @Override
  public String getTempDirPath() {
    return myTempDirFixture.getTempDirPath();
  }

  @NotNull
  @Override
  public TempDirTestFixture getTempDirFixture() {
    return myTempDirFixture;
  }

  @NotNull
  @Override
  public VirtualFile copyFileToProject(@NotNull String sourcePath) {
    return copyFileToProject(sourcePath, sourcePath);
  }

  @NotNull
  @Override
  public VirtualFile copyFileToProject(@NotNull String sourcePath, @NotNull String targetPath) {
    String testDataPath = getTestDataPath();
    File sourceFile = FileUtil.findFirstThatExist(testDataPath + '/' + sourcePath, sourcePath);
    VirtualFile targetFile = myTempDirFixture.getFile(targetPath);

    if (sourceFile == null && targetFile != null && targetPath.equals(sourcePath)) {
      return targetFile;
    }

    assertFileEndsWithCaseSensitivePath(sourceFile);

    assertNotNull("Cannot find source file: " + sourcePath + "; test data path: " + testDataPath, sourceFile);
    assertTrue("Not a file: " + sourceFile, sourceFile.isFile());

    if (targetFile == null) {
      targetFile = myTempDirFixture.createFile(targetPath);
      VfsTestUtil.assertFilePathEndsWithCaseSensitivePath(targetFile, sourcePath);
      targetFile.putUserData(VfsTestUtil.TEST_DATA_FILE_PATH, sourceFile.getAbsolutePath());
    }

    copyContent(sourceFile, targetFile);

    return targetFile;
  }

  private static void assertFileEndsWithCaseSensitivePath(@Nullable File sourceFile) {
    if (sourceFile == null) return;
    try {
      String sourceName = sourceFile.getName();
      File realFile = sourceFile.getCanonicalFile();
      String realFileName = realFile.getName();
      if (sourceName.equalsIgnoreCase(realFileName) && !sourceName.equals(realFileName)) {
        fail("Please correct case-sensitivity of path to prevent test failure on case-sensitive file systems:\n" +
             "     path " + sourceFile.getPath() + "\n" +
             "real path " + realFile.getPath());
      }
    }
    catch (IOException e) {
      throw new UncheckedIOException(e);
    }
  }

  private static void copyContent(File sourceFile, VirtualFile targetFile) {
    try {
      WriteAction.runAndWait(() -> {
        targetFile.setBinaryContent(FileUtil.loadFileBytes(sourceFile));
        // update the document now, otherwise MemoryDiskConflictResolver will do it later at unexpected moment of time
        FileDocumentManager.getInstance().reloadFiles(targetFile);
      });
    }
    catch (IOException e) {
      throw new RuntimeException(e);
    }
  }

  @NotNull
  @Override
  public VirtualFile copyDirectoryToProject(@NotNull String sourcePath, @NotNull String targetPath) {
    final String testDataPath = getTestDataPath();

    final File fromFile = new File(testDataPath + "/" + sourcePath);
    if (myTempDirFixture instanceof LightTempDirTestFixtureImpl) {
      return myTempDirFixture.copyAll(fromFile.getPath(), targetPath);
    }

    final File targetFile = new File(getTempDirPath() + "/" + targetPath);
    try {
      FileUtil.copyDir(fromFile, targetFile);
    }
    catch (IOException e) {
      throw new RuntimeException(e);
    }

    final VirtualFile file = LocalFileSystem.getInstance().refreshAndFindFileByIoFile(targetFile);
    assertNotNull(file);
    file.refresh(false, true);
    return file;
  }

  @Override
  public void enableInspections(@NotNull InspectionProfileEntry... inspections) {
    assertInitialized();
    InspectionsKt.enableInspectionTools(getProject(), myProjectFixture.getTestRootDisposable(), inspections);
  }

  @SafeVarargs
  @Override
  public final void enableInspections(@NotNull Class<? extends LocalInspectionTool>... inspections) {
    enableInspections(Arrays.asList(inspections));
  }

  @Override
  public void enableInspections(@NotNull Collection<Class<? extends LocalInspectionTool>> inspections) {
    List<InspectionProfileEntry> tools = InspectionTestUtil.instantiateTools(inspections);
    enableInspections(tools.toArray(new InspectionProfileEntry[0]));
  }

  @Override
  public void disableInspections(@NotNull InspectionProfileEntry... inspections) {
    InspectionsKt.disableInspections(getProject(), inspections);
  }

  @Override
  public void enableInspections(@NotNull InspectionToolProvider... providers) {
    List<Class<? extends LocalInspectionTool>> classes = Stream.of(providers)
      .flatMap(p -> Stream.of(p.getInspectionClasses()))
      .filter(LocalInspectionTool.class::isAssignableFrom)
      .map(c -> {
        @SuppressWarnings("unchecked") Class<? extends LocalInspectionTool> toolClass = c;
        return toolClass;
      })
      .collect(Collectors.toList());
    enableInspections(classes);
  }

  @Override
  public long testHighlighting(boolean checkWarnings, boolean checkInfos, boolean checkWeakWarnings, @NotNull String... filePaths) {
    if (filePaths.length > 0) {
      configureByFilesInner(filePaths);
    }
    return collectAndCheckHighlighting(checkWarnings, checkInfos, checkWeakWarnings);
  }

  @Override
  public long testHighlightingAllFiles(boolean checkWarnings, boolean checkInfos, boolean checkWeakWarnings, @NotNull String... paths) {
    return collectAndCheckHighlighting(checkWarnings, checkInfos, checkWeakWarnings, Stream.of(paths).map(this::copyFileToProject));
  }

  @Override
  public long testHighlightingAllFiles(boolean checkWarnings,
                                       boolean checkInfos,
                                       boolean checkWeakWarnings,
                                       @NotNull VirtualFile... files) {
    return collectAndCheckHighlighting(checkWarnings, checkInfos, checkWeakWarnings, Stream.of(files));
  }

  private long collectAndCheckHighlighting(boolean checkWarnings,
                                           boolean checkInfos,
                                           boolean checkWeakWarnings,
                                           Stream<VirtualFile> files) {
    List<Trinity<PsiFile, Editor, ExpectedHighlightingData>> data = files.map(file -> {
      PsiFile psiFile = myPsiManager.findFile(file);
      assertNotNull(psiFile);
      Document document = PsiDocumentManager.getInstance(getProject()).getDocument(psiFile);
      assertNotNull(document);
      ExpectedHighlightingData datum = new ExpectedHighlightingData(document, checkWarnings, checkWeakWarnings, checkInfos, psiFile);
      datum.init();
      return Trinity.create(psiFile, createEditor(file), datum);
    }).collect(Collectors.toList());
    long elapsed = 0;
    for (Trinity<PsiFile, Editor, ExpectedHighlightingData> trinity : data) {
      myEditor = trinity.second;
      myFile = trinity.first.getVirtualFile();
      elapsed += collectAndCheckHighlighting(trinity.third);
    }
    return elapsed;
  }

  @Override
  public long checkHighlighting(boolean checkWarnings, boolean checkInfos, boolean checkWeakWarnings) {
    return checkHighlighting(checkWarnings, checkInfos, checkWeakWarnings, false);
  }

  @Override
  public long checkHighlighting(boolean checkWarnings, boolean checkInfos, boolean checkWeakWarnings, boolean ignoreExtraHighlighting) {
    return collectAndCheckHighlighting(checkWarnings, checkInfos, checkWeakWarnings, ignoreExtraHighlighting);
  }

  @Override
  public long checkHighlighting() {
    return checkHighlighting(true, false, true);
  }

  @Override
  public long testHighlighting(@NotNull String... filePaths) {
    return testHighlighting(true, false, true, filePaths);
  }

  @Override
  public long testHighlighting(boolean checkWarnings, boolean checkInfos, boolean checkWeakWarnings, @NotNull VirtualFile file) {
    openFileInEditor(file);
    return collectAndCheckHighlighting(checkWarnings, checkInfos, checkWeakWarnings);
  }

  @NotNull
  @Override
  public HighlightTestInfo testFile(@NotNull String... filePath) {
    return new HighlightTestInfo(myProjectFixture.getTestRootDisposable(), filePath) {
      @Override
      public HighlightTestInfo doTest() {
        configureByFiles(filePaths);
        ExpectedHighlightingData data =
          new ExpectedHighlightingData(myEditor.getDocument(), checkWarnings, checkWeakWarnings, checkInfos, getFile());
        if (checkSymbolNames) data.checkSymbolNames();
        data.init();
        collectAndCheckHighlighting(data);
        return this;
      }
    };
  }

  @Override
  public void openFileInEditor(@NotNull final VirtualFile file) {
    myFile = file;
    myEditor = createEditor(file);
  }

  @Override
  public void testInspection(@NotNull String testDir, @NotNull InspectionToolWrapper toolWrapper) {
    VirtualFile sourceDir = copyDirectoryToProject(new File(testDir, "src").getPath(), "");
    PsiDirectory psiDirectory = getPsiManager().findDirectory(sourceDir);
    assertNotNull(psiDirectory);

    AnalysisScope scope = new AnalysisScope(psiDirectory);
    scope.invalidate();

    GlobalInspectionContextForTests globalContext =
      InspectionsKt.createGlobalContextForTool(scope, getProject(), Collections.<InspectionToolWrapper<?, ?>>singletonList(toolWrapper));

    InspectionTestUtil.runTool(toolWrapper, scope, globalContext);
    InspectionTestUtil.compareToolResults(globalContext, toolWrapper, false, new File(getTestDataPath(), testDir).getPath());
  }

  @Override
  @Nullable
  public PsiReference getReferenceAtCaretPosition(@NotNull final String... filePaths) {
    if (filePaths.length > 0) {
      configureByFilesInner(filePaths);
    }
    return getFile().findReferenceAt(myEditor.getCaretModel().getOffset());
  }

  @Override
  @NotNull
  public PsiReference getReferenceAtCaretPositionWithAssertion(@NotNull final String... filePaths) {
    final PsiReference reference = getReferenceAtCaretPosition(filePaths);
    assertNotNull("no reference found at " + myEditor.getCaretModel().getLogicalPosition(), reference);
    return reference;
  }

  @Override
  @NotNull
  public List<IntentionAction> getAvailableIntentions(@NotNull final String... filePaths) {
    if (filePaths.length > 0) {
      configureByFilesInner(filePaths);
    }
    return getAvailableIntentions();
  }

  @Override
  @NotNull
  public List<IntentionAction> getAllQuickFixes(@NotNull final String... filePaths) {
    if (filePaths.length != 0) {
      configureByFilesInner(filePaths);
    }
    List<HighlightInfo> infos = doHighlighting();
    List<IntentionAction> actions = new ArrayList<>();
    for (HighlightInfo info : infos) {
      if (info.quickFixActionRanges != null) {
        for (Pair<HighlightInfo.IntentionActionDescriptor, TextRange> pair : info.quickFixActionRanges) {
          actions.add(pair.getFirst().getAction());
        }
      }
    }
    return actions;
  }

  @Override
  @NotNull
  public List<IntentionAction> getAvailableIntentions() {
    doHighlighting();
    return getAvailableIntentions(getHostEditor(), getHostFileAtCaret());
  }

  @NotNull
  private Editor getHostEditor() {
    return InjectedLanguageUtil.getTopLevelEditor(getEditor());
  }

  private PsiFile getHostFileAtCaret() {
    return Objects.requireNonNull(PsiUtilBase.getPsiFileInEditor(getHostEditor(), getProject()));
  }

  @NotNull
  @Override
  public List<IntentionAction> filterAvailableIntentions(@NotNull String hint) {
    return getAvailableIntentions().stream().filter(action -> action.getText().startsWith(hint)).collect(Collectors.toList());
  }

  @NotNull
  @Override
  public IntentionAction findSingleIntention(@NotNull String hint) {
    final List<IntentionAction> list = filterAvailableIntentions(hint);
    if (list.isEmpty()) {
      fail("\"" + hint + "\" not in [" + StringUtil.join(getAvailableIntentions(), INTENTION_NAME_FUN, ", ") + "]");
    }
    else if (list.size() > 1) {
      fail("Too many intentions found for \"" + hint + "\": [" + StringUtil.join(list, INTENTION_NAME_FUN, ", ") + "]");
    }
    return UsefulTestCase.assertOneElement(list);
  }

  @Override
  public IntentionAction getAvailableIntention(@NotNull final String intentionName, @NotNull final String... filePaths) {
    List<IntentionAction> intentions = getAvailableIntentions(filePaths);
    IntentionAction action = CodeInsightTestUtil.findIntentionByText(intentions, intentionName);
    if (action == null) {
      //noinspection UseOfSystemOutOrSystemErr
      System.out.println(intentionName + " not found among " + StringUtil.join(intentions, IntentionAction::getText, ","));
    }
    return action;
  }

  @Override
  public void launchAction(@NotNull final IntentionAction action) {
    invokeIntention(action, getHostFileAtCaret(), getHostEditor(), action.getText());
  }

  @Override
  public void testCompletion(@NotNull String[] filesBefore, @NotNull @TestDataFile String fileAfter) {
    testCompletionTyping(filesBefore, "", fileAfter);
  }

  @Override
  public void testCompletionTyping(@NotNull final String[] filesBefore, @NotNull String toType, @NotNull final String fileAfter) {
    assertInitialized();
    configureByFiles(filesBefore);
    complete(CompletionType.BASIC);
    type(toType);
    try {
      checkResultByFile(fileAfter);
    }
    catch (RuntimeException e) {
      //noinspection UseOfSystemOutOrSystemErr
      System.out.println("LookupElementStrings = " + getLookupElementStrings());
      throw e;
    }
  }

  protected void assertInitialized() {
    assertNotNull("setUp() hasn't been called", myPsiManager);
  }

  @Override
  public void testCompletion(@NotNull String fileBefore,
                             @NotNull String fileAfter,
                             @TestDataFile @NotNull String... additionalFiles) {
    testCompletionTyping(fileBefore, "", fileAfter, additionalFiles);
  }

  @Override
  public void testCompletionTyping(@NotNull @TestDataFile String fileBefore,
                                   @NotNull String toType,
                                   @NotNull @TestDataFile String fileAfter,
                                   @TestDataFile @NotNull String... additionalFiles) {
    testCompletionTyping(ArrayUtil.reverseArray(ArrayUtil.append(additionalFiles, fileBefore)), toType, fileAfter);
  }

  @Override
  public void testCompletionVariants(@NotNull final String fileBefore, @NotNull final String... expectedItems) {
    assertInitialized();
    final List<String> result = getCompletionVariants(fileBefore);
    assertNotNull(result);
    UsefulTestCase.assertSameElements(result, expectedItems);
  }

  @Override
  public List<String> getCompletionVariants(@NotNull final String... filesBefore) {
    assertInitialized();
    configureByFiles(filesBefore);
    final LookupElement[] items = complete(CompletionType.BASIC);
    assertNotNull("No lookup was shown, probably there was only one lookup element that was inserted automatically", items);
    return getLookupElementStrings();
  }

  @Override
  @Nullable
  public List<String> getLookupElementStrings() {
    assertInitialized();
    final LookupElement[] elements = getLookupElements();
    if (elements == null) return null;

    return ContainerUtil.map(elements, LookupElement::getLookupString);
  }

  @Override
  public void finishLookup(final char completionChar) {
    Runnable command = () -> {
      LookupImpl lookup = (LookupImpl)LookupManager.getActiveLookup(getEditor());
      assertNotNull(lookup);
      lookup.finishLookup(completionChar);
    };
    CommandProcessor.getInstance().executeCommand(getProject(), command, null, null);
  }

  @Override
  public void testRename(@NotNull final String fileBefore,
                         @NotNull String fileAfter,
                         @NotNull String newName,
                         @TestDataFile @NotNull String... additionalFiles) {
    assertInitialized();
    configureByFiles(ArrayUtil.reverseArray(ArrayUtil.append(additionalFiles, fileBefore)));
    testRename(fileAfter, newName);
  }

  @Override
  public void testRename(@NotNull final String fileAfter, @NotNull final String newName) {
    renameElementAtCaret(newName);
    checkResultByFile(fileAfter);
  }

  @Override
  @NotNull
  public PsiElement getElementAtCaret() {
    assertInitialized();
    Editor editor = getCompletionEditor();
    int findTargetFlags = TargetElementUtil.REFERENCED_ELEMENT_ACCEPTED | TargetElementUtil.ELEMENT_NAME_ACCEPTED;
    PsiElement element = TargetElementUtil.findTargetElement(editor, findTargetFlags);

    // if no references found in injected fragment, try outer document
    if (element == null && editor instanceof EditorWindow) {
      element = TargetElementUtil.findTargetElement(((EditorWindow)editor).getDelegate(), findTargetFlags);
    }

    if (element == null) {
      fail("element not found in file " + myFile.getName() +
           " at caret position offset " + myEditor.getCaretModel().getOffset() + "," +
           " psi structure:\n" + DebugUtil.psiToString(getFile(), true, true));
    }
    return element;
  }

  @Override
  public void renameElementAtCaret(@NotNull final String newName) {
    renameElement(getElementAtCaret(), newName);
  }

  @Override
  public void renameElementAtCaretUsingHandler(@NotNull final String newName) {
    final DataContext editorContext = ((EditorEx)myEditor).getDataContext();
    final DataContext context = dataId -> PsiElementRenameHandler.DEFAULT_NAME.getName().equals(dataId)
           ? newName
           : editorContext.getData(dataId);
    final RenameHandler renameHandler = RenameHandlerRegistry.getInstance().getRenameHandler(context);
    assertNotNull("No handler for this context", renameHandler);

    renameHandler.invoke(getProject(), myEditor, getFile(), context);
  }

  @Override
  public void renameElement(@NotNull final PsiElement element, @NotNull final String newName) {
    final boolean searchInComments = false;
    final boolean searchTextOccurrences = false;
    renameElement(element, newName, searchInComments, searchTextOccurrences);
  }

  @Override
  public void renameElement(@NotNull final PsiElement element,
                            @NotNull final String newName,
                            final boolean searchInComments,
                            final boolean searchTextOccurrences) {
    final PsiElement substitution = RenamePsiElementProcessor.forElement(element).substituteElementToRename(element, myEditor);
    if (substitution == null) return;
    new RenameProcessor(getProject(), substitution, newName, searchInComments, searchTextOccurrences).run();
  }

  @Override
  public <T extends PsiElement> T findElementByText(@NotNull String text, @NotNull Class<T> elementClass) {
    Document document = PsiDocumentManager.getInstance(getProject()).getDocument(getFile());
    assertNotNull(document);
    int pos = document.getText().indexOf(text);
    assertTrue(text, pos >= 0);
    return PsiTreeUtil.getParentOfType(getFile().findElementAt(pos), elementClass);
  }

  @Override
  public void type(final char c) {
    assertInitialized();
    ApplicationManager.getApplication().invokeAndWait(() -> {
      final EditorActionManager actionManager = EditorActionManager.getInstance();
      if (c == '\b') {
        performEditorAction(IdeActions.ACTION_EDITOR_BACKSPACE);
        return;
      }
      if (c == '\n') {
        if (_performEditorAction(IdeActions.ACTION_CHOOSE_LOOKUP_ITEM)) {
          return;
        }
        if (_performEditorAction(IdeActions.ACTION_EDITOR_NEXT_TEMPLATE_VARIABLE)) {
          return;
        }

        performEditorAction(IdeActions.ACTION_EDITOR_ENTER);
        return;
      }
      if (c == '\t') {
        if (_performEditorAction(IdeActions.ACTION_CHOOSE_LOOKUP_ITEM_REPLACE)) {
          return;
        }
        if (_performEditorAction(IdeActions.ACTION_EXPAND_LIVE_TEMPLATE_BY_TAB)) {
          return;
        }
        if (_performEditorAction(IdeActions.ACTION_EDITOR_NEXT_TEMPLATE_VARIABLE)) {
          return;
        }
        if (_performEditorAction(IdeActions.ACTION_EDITOR_TAB)) {
          return;
        }
      }
      if (c == Lookup.COMPLETE_STATEMENT_SELECT_CHAR) {
        if (_performEditorAction(IdeActions.ACTION_CHOOSE_LOOKUP_ITEM_COMPLETE_STATEMENT)) {
          return;
        }
      }

      ActionManagerEx.getInstanceEx().fireBeforeEditorTyping(c, getEditorDataContext());
      actionManager.getTypedAction().actionPerformed(getEditor(), c, getEditorDataContext());
    });
  }

  @NotNull
  private DataContext getEditorDataContext() {
    return ((EditorEx)myEditor).getDataContext();
  }

  @Override
  public void type(@NotNull String s) {
    for (int i = 0; i < s.length(); i++) {
      type(s.charAt(i));
    }
  }

  @Override
  public void performEditorAction(@NotNull final String actionId) {
    assertInitialized();
    _performEditorAction(actionId);
  }

  private boolean _performEditorAction(@NotNull String actionId) {
    final DataContext dataContext = getEditorDataContext();

    final ActionManagerEx managerEx = ActionManagerEx.getInstanceEx();
    final AnAction action = managerEx.getAction(actionId);
    final AnActionEvent event = new AnActionEvent(null, dataContext, ActionPlaces.UNKNOWN, new Presentation(), managerEx, 0);

    action.beforeActionPerformedUpdate(event);

    if (!event.getPresentation().isEnabled()) {
      return false;
    }

    managerEx.fireBeforeActionPerformed(action, dataContext, event);

    ActionUtil.performActionDumbAware(action, event);

    managerEx.fireAfterActionPerformed(action, dataContext, event);
    return true;
  }

  @NotNull
  @Override
  public Presentation testAction(@NotNull AnAction action) {
    TestActionEvent e = new TestActionEvent(action);
    action.beforeActionPerformedUpdate(e);
    if (e.getPresentation().isEnabled() && e.getPresentation().isVisible()) {
      action.actionPerformed(e);
    }
    return e.getPresentation();
  }

  @NotNull
  @Override
  public Collection<UsageInfo> testFindUsages(@NotNull final String... fileNames) {
    assertInitialized();
    configureByFiles(fileNames);
    int flags = TargetElementUtil.ELEMENT_NAME_ACCEPTED | TargetElementUtil.REFERENCED_ELEMENT_ACCEPTED;
    PsiElement targetElement = TargetElementUtil.findTargetElement(getEditor(), flags);
    assertNotNull("Cannot find referenced element", targetElement);
    return findUsages(targetElement);
  }

  @NotNull
  @Override
  public Collection<UsageInfo> findUsages(@NotNull final PsiElement targetElement) {
    return findUsages(targetElement, null);
  }

  @NotNull
  public Collection<UsageInfo> findUsages(@NotNull final PsiElement targetElement, @Nullable SearchScope scope) {
    final Project project = getProject();
    final FindUsagesHandler handler =
      ((FindManagerImpl)FindManager.getInstance(project)).getFindUsagesManager().getFindUsagesHandler(targetElement, false);

    final CommonProcessors.CollectProcessor<UsageInfo> processor = new CommonProcessors.CollectProcessor<>();
    assertNotNull("Cannot find handler for: " + targetElement, handler);
    final PsiElement[] psiElements = ArrayUtil.mergeArrays(handler.getPrimaryElements(), handler.getSecondaryElements());
    final FindUsagesOptions options = handler.getFindUsagesOptions(null);
    if (scope != null) options.searchScope = scope;
    for (PsiElement psiElement : psiElements) {
      handler.processElementUsages(psiElement, processor, options);
    }
    return processor.getResults();
  }

  @NotNull
  @Override
  public RangeHighlighter[] testHighlightUsages(@NotNull final String... files) {
    configureByFiles(files);
    testAction(new HighlightUsagesAction());
    final Editor editor = getEditor();
    //final Editor editor = com.intellij.openapi.actionSystem.CommonDataKeys.EDITOR.getData(DataManager.getInstance().getDataContext());
    //assert editor != null;
    //HighlightUsagesHandler.invoke(getProject(), editor, getFile());
    return editor.getMarkupModel().getAllHighlighters();
  }

  @Override
  public void moveFile(@NotNull final String filePath, @NotNull final String to, @TestDataFile @NotNull final String... additionalFiles) {
    assertInitialized();
    final Project project = getProject();
    configureByFiles(ArrayUtil.reverseArray(ArrayUtil.append(additionalFiles, filePath)));
    final VirtualFile file = findFileInTempDir(to);
    assertNotNull("Directory " + to + " not found", file);
    assertTrue(to + " is not a directory", file.isDirectory());
    final PsiDirectory directory = myPsiManager.findDirectory(file);
    new MoveFilesOrDirectoriesProcessor(project, new PsiElement[]{getFile()}, directory, false, false, null, null).run();
  }

  @Override
  @Nullable
  public GutterMark findGutter(@NotNull final String filePath) {
    configureByFilesInner(filePath);
    CommonProcessors.FindFirstProcessor<GutterMark> processor = new CommonProcessors.FindFirstProcessor<>();
    doHighlighting();
    processGuttersAtCaret(myEditor, getProject(), processor);
    return processor.getFoundValue();
  }

  @NotNull
  @Override
  public List<GutterMark> findGuttersAtCaret() {
    CommonProcessors.CollectProcessor<GutterMark> processor = new CommonProcessors.CollectProcessor<>();
    doHighlighting();
    processGuttersAtCaret(myEditor, getProject(), processor);
    return new ArrayList<>(processor.getResults());
  }

  public static boolean processGuttersAtCaret(Editor editor, Project project, @NotNull Processor<GutterMark> processor) {
    int offset = editor.getCaretModel().getOffset();

    RangeHighlighter[] highlighters = DocumentMarkupModel.forDocument(editor.getDocument(), project, true).getAllHighlighters();
    for (RangeHighlighter highlighter : highlighters) {
      GutterMark renderer = highlighter.getGutterIconRenderer();
      if (renderer != null &&
          editor.getDocument().getLineNumber(offset) == editor.getDocument().getLineNumber(highlighter.getStartOffset()) &&
          !processor.process(renderer)) {
        return false;
      }
    }
    return true;
  }

  @Override
  @NotNull
  public List<GutterMark> findAllGutters(@NotNull final String filePath) {
    configureByFilesInner(filePath);
    return findAllGutters();
  }

  @Override
  @NotNull
  public List<GutterMark> findAllGutters() {
    final Project project = getProject();
    final SortedMap<Integer, List<GutterMark>> result = new TreeMap<>();

    List<HighlightInfo> infos = doHighlighting();
    for (HighlightInfo info : infos) {
      addGutterIconRenderer(info.getGutterIconRenderer(), info.startOffset, result);
    }

    RangeHighlighter[] highlighters = DocumentMarkupModel.forDocument(myEditor.getDocument(), project, true).getAllHighlighters();
    for (final RangeHighlighter highlighter : highlighters) {
      if (!highlighter.isValid()) continue;
      addGutterIconRenderer(highlighter.getGutterIconRenderer(), highlighter.getStartOffset(), result);
    }
    return ContainerUtil.concat(result.values());
  }

  @Override
  public PsiFile addFileToProject(@NotNull final String relativePath, @NotNull final String fileText) {
    assertInitialized();
    return addFileToProject(getTempDirPath(), relativePath, fileText);
  }

  protected PsiFile addFileToProject(@NotNull final String rootPath, @NotNull final String relativePath, @NotNull final String fileText) {
    try {
      VirtualFile file = WriteCommandAction.runWriteCommandAction(getProject(), (ThrowableComputable<VirtualFile, IOException>)() -> {
        try {
          VirtualFile file;
          if (myTempDirFixture instanceof LightTempDirTestFixtureImpl) {
<<<<<<< HEAD
            file = myTempDirFixture.createFile(relativePath, fileText);
          }
          else if (myProjectFixture instanceof HeavyIdeaTestFixture){
            file = ((HeavyIdeaTestFixture)myProjectFixture).addFileToProject(rootPath, relativePath, fileText).getViewProvider().getVirtualFile();
          }
          else {
            file = myTempDirFixture.createFile(relativePath, fileText);
=======
            return myTempDirFixture.createFile(relativePath, fileText);
          }
          else {
            return ((HeavyIdeaTestFixture)myProjectFixture).addFileToProject(rootPath, relativePath, fileText).getViewProvider()
                                                           .getVirtualFile();
>>>>>>> 8bcd1731
          }

          prepareVirtualFile(file);

          result.setResult(file);
        }
        finally {
          PsiManager.getInstance(getProject()).dropPsiCaches();
        }
      });
      return ReadAction.compute(() -> PsiManager.getInstance(getProject()).findFile(file));
    }
    catch (IOException e) {
      throw new RuntimeException(e);
    }
  }

  public <T> void registerExtension(final ExtensionsArea area, final ExtensionPointName<T> epName, final T extension) {
    assertInitialized();
    final ExtensionPoint<T> extensionPoint = area.getExtensionPoint(epName);
    extensionPoint.registerExtension(extension);
    Disposer.register(myProjectFixture.getTestRootDisposable(), () -> extensionPoint.unregisterExtension(extension));
  }

  @NotNull
  @Override
  public PsiManager getPsiManager() {
    return myPsiManager;
  }

  @Override
  public LookupElement[] complete(@NotNull CompletionType type) {
    return complete(type, 1);
  }

  @Override
  public LookupElement[] complete(@NotNull final CompletionType type, final int invocationCount) {
    assertInitialized();
    myEmptyLookup = false;
    ApplicationManager.getApplication().invokeAndWait(() -> CommandProcessor.getInstance().executeCommand(getProject(), () -> {
      final CodeCompletionHandlerBase handler = new CodeCompletionHandlerBase(type) {
        @Override
        @SuppressWarnings("deprecation")
        protected void completionFinished(CompletionProgressIndicator indicator, boolean hasModifiers) {
          myEmptyLookup = indicator.getLookup().getItems().isEmpty();
          super.completionFinished(indicator, hasModifiers);
        }
      };
      Editor editor = getCompletionEditor();
      assertNotNull(editor);
      handler.invokeCompletion(getProject(), editor, invocationCount);
      PsiDocumentManager.getInstance(getProject()).commitAllDocuments(); // to compare with file text
    }, null, null, getEditor().getDocument()));
    return getLookupElements();
  }

  @Nullable
  protected Editor getCompletionEditor() {
    return InjectedLanguageUtil.getEditorForInjectedLanguageNoCommit(myEditor, getFile());
  }

  @Override
  @Nullable
  public LookupElement[] completeBasic() {
    return complete(CompletionType.BASIC);
  }

  @Override
  @NotNull
  public final List<LookupElement> completeBasicAllCarets(@Nullable final Character charToTypeAfterCompletion) {
    final CaretModel caretModel = myEditor.getCaretModel();
    final List<Caret> carets = caretModel.getAllCarets();

    final List<Integer> originalOffsets = new ArrayList<>(carets.size());

    for (final Caret caret : carets) {
      originalOffsets.add(caret.getOffset());
    }
    caretModel.removeSecondaryCarets();

    // We do it in reverse order because completions would affect offsets
    // i.e.: when you complete "spa" to "spam", next caret offset increased by 1
    Collections.reverse(originalOffsets);
    final List<LookupElement> result = new ArrayList<>();
    for (final int originalOffset : originalOffsets) {
      caretModel.moveToOffset(originalOffset);
      final LookupElement[] lookupElements = completeBasic();
      if (charToTypeAfterCompletion != null) {
        type(charToTypeAfterCompletion);
      }
      if (lookupElements != null) {
        result.addAll(Arrays.asList(lookupElements));
      }
    }
    return result;
  }

  @Override
  public void saveText(@NotNull final VirtualFile file, @NotNull final String text) {
    try {
    WriteAction.runAndWait(() -> VfsUtil.saveText(file, text));
    }
    catch (IOException e) {
      throw new RuntimeException(e);
    }
  }

  @Override
  @Nullable
  public LookupElement[] getLookupElements() {
    LookupImpl lookup = getLookup();
    if (lookup == null) {
      return myEmptyLookup ? LookupElement.EMPTY_ARRAY : null;
    }
    else {
      final List<LookupElement> list = lookup.getItems();
      return list.toArray(LookupElement.EMPTY_ARRAY);
    }
  }

  @Override
  public void checkResult(@NotNull String text) {
    checkResult(text, false);
  }

  @Override
  public void checkResult(@NotNull String text, boolean stripTrailingSpaces) {
    WriteCommandAction.runWriteCommandAction(getProject(), () -> {
      PsiDocumentManager.getInstance(getProject()).commitAllDocuments();
      EditorUtil.fillVirtualSpaceUntilCaret(getHostEditor());
      checkResult("TEXT", stripTrailingSpaces, SelectionAndCaretMarkupLoader.fromText(text), getHostFile().getText());
    });
  }

  @Override
  public void checkResult(@NotNull String filePath, @NotNull String text, boolean stripTrailingSpaces) {
    WriteCommandAction.runWriteCommandAction(getProject(), () -> {
      PsiDocumentManager.getInstance(getProject()).commitAllDocuments();
      PsiFile psiFile = getFileToCheck(filePath);
      checkResult("TEXT", stripTrailingSpaces, SelectionAndCaretMarkupLoader.fromText(text), psiFile.getText());
    });
  }

  @Override
  public void checkResultByFile(@NotNull String expectedFile) {
    checkResultByFile(expectedFile, false);
  }

  @Override
  public void checkResultByFile(@NotNull String expectedFile, boolean ignoreTrailingWhitespaces) {
    assertInitialized();
    ApplicationManager.getApplication().invokeAndWait(() -> checkResultByFile(expectedFile, getHostFile(), ignoreTrailingWhitespaces));
  }

  @Override
  public void checkResultByFile(@NotNull String filePath, @NotNull String expectedFile, boolean ignoreTrailingWhitespaces) {
    assertInitialized();
    ApplicationManager.getApplication().invokeAndWait(() -> checkResultByFile(expectedFile, getFileToCheck(filePath), ignoreTrailingWhitespaces));
  }

  private PsiFile getFileToCheck(String filePath) {
    String path = filePath.replace(File.separatorChar, '/');
    VirtualFile copy = findFileInTempDir(path);
    assertNotNull("could not find results file " + path, copy);
    PsiFile psiFile = myPsiManager.findFile(copy);
    assertNotNull(copy.getPath(), psiFile);
    return psiFile;
  }

  @Override
  public void setUp() throws Exception {
    super.setUp();

    TestRunnerUtil.replaceIdeEventQueueSafely();
    EdtTestUtil.runInEdtAndWait(() -> {
      myProjectFixture.setUp();
      myTempDirFixture.setUp();

      VirtualFile tempDir = myTempDirFixture.getFile("");
      assertNotNull(tempDir);
      PlatformTestCase.synchronizeTempDirVfs(tempDir);

      myPsiManager = (PsiManagerImpl)PsiManager.getInstance(getProject());
      InspectionsKt.configureInspections(LocalInspectionTool.EMPTY_ARRAY, getProject(), myProjectFixture.getTestRootDisposable());

      DaemonCodeAnalyzerImpl daemonCodeAnalyzer = (DaemonCodeAnalyzerImpl)DaemonCodeAnalyzer.getInstance(getProject());
      daemonCodeAnalyzer.prepareForTest();

      DaemonCodeAnalyzerSettings.getInstance().setImportHintEnabled(false);
      ensureIndexesUpToDate(getProject());
      ((StartupManagerImpl)StartupManagerEx.getInstanceEx(getProject())).runPostStartupActivities();
    });

    for (Module module : ModuleManager.getInstance(getProject()).getModules()) {
      ModuleRootManager.getInstance(module).orderEntries().getAllLibrariesAndSdkClassesRoots(); // instantiate all VFPs
    }
    if (shouldTrackVirtualFilePointers()) {
      myVirtualFilePointerTracker = new VirtualFilePointerTracker();
    }
  }

  protected boolean shouldTrackVirtualFilePointers() {
    return true;
  }

  @Override
  public void tearDown() throws Exception {
    // don't use method references here to make stack trace reading easier
    //noinspection Convert2MethodRef
    new RunAll()
      .append(() -> EdtTestUtil.runInEdtAndWait(() -> {
        AutoPopupController.getInstance(getProject()).cancelAllRequests(); // clear "show param info" delayed requests leaking project
        DaemonCodeAnalyzerSettings.getInstance().setImportHintEnabled(true); // return default value to avoid unnecessary save
        closeOpenFiles();
        ((DaemonCodeAnalyzerImpl)DaemonCodeAnalyzer.getInstance(getProject())).cleanupAfterTest();
        // clear order entry roots cache
        WriteAction.run(()->ProjectRootManagerEx.getInstanceEx(getProject()).makeRootsChange(EmptyRunnable.getInstance(), false, true));
      }))
      .append(() -> {
        myEditor = null;
        myFile = null;
        myPsiManager = null;
        myChooseByNamePopup = null;
      })
      .append(() -> disposeRootDisposable())
      .append(() -> EdtTestUtil.runInEdtAndWait(() -> myProjectFixture.tearDown()))
      .append(() -> EdtTestUtil.runInEdtAndWait(() -> myTempDirFixture.tearDown()))
      .append(() -> super.tearDown())
      .append(() -> {
        if (myVirtualFilePointerTracker != null) {
          myVirtualFilePointerTracker.assertPointersAreDisposed();
        }
      }).run();
  }

  private void closeOpenFiles() {
    LookupManager.getInstance(getProject()).hideActiveLookup();
    PsiDocumentManager.getInstance(getProject()).commitAllDocuments();
    FileEditorManagerEx.getInstanceEx(getProject()).closeAllFiles();
    for (VirtualFile file : EditorHistoryManager.getInstance(getProject()).getFiles()) {
      EditorHistoryManager.getInstance(getProject()).removeFile(file);
    }
  }

  @NotNull
  private PsiFile[] configureByFilesInner(@NotNull String... filePaths) {
    assertInitialized();
    myFile = null;
    myEditor = null;
    PsiFile[] psiFiles = new PsiFile[filePaths.length];
    for (int i = filePaths.length - 1; i >= 0; i--) {
      psiFiles[i] = configureByFileInner(filePaths[i]);
    }
    return psiFiles;
  }

  @Override
  public PsiFile configureByFile(@NotNull final String file) {
    configureByFilesInner(file);
    return getFile();
  }

  @NotNull
  @Override
  public PsiFile[] configureByFiles(@NotNull final String... files) {
    return configureByFilesInner(files);
  }

  @Override
  public PsiFile configureByText(@NotNull final FileType fileType, @NotNull final String text) {
    assertInitialized();
    final String extension = fileType.getDefaultExtension();
    final FileTypeManager fileTypeManager = FileTypeManager.getInstance();
    if (fileTypeManager.getFileTypeByExtension(extension) != fileType) {
      WriteCommandAction.runWriteCommandAction(getProject(), () -> {
        fileTypeManager.associateExtension(fileType, extension);
      });
    }
    final String fileName = "aaa." + extension;
    return configureByText(fileName, text);
  }

  @Override
  public PsiFile configureByText(@NotNull final String fileName, @NotNull final String text) {
    assertInitialized();
    VirtualFile vFile = null;
    try {
      vFile = WriteCommandAction.writeCommandAction(getProject()).compute(() -> {
        final VirtualFile file;
        if (myTempDirFixture instanceof LightTempDirTestFixtureImpl) {
          final VirtualFile root = LightPlatformTestCase.getSourceRoot();
          root.refresh(false, false);
          file = root.findOrCreateChildData(this, fileName);
          assertNotNull(fileName + " not found in " + root.getPath(), file);
        }
        else if (myTempDirFixture instanceof TempDirTestFixtureImpl) {
          final File tempFile = ((TempDirTestFixtureImpl)myTempDirFixture).createTempFile(fileName);
          file = LocalFileSystem.getInstance().refreshAndFindFileByIoFile(tempFile);
          assertNotNull(tempFile + " not found", file);
        }
        else {
          file = LocalFileSystem.getInstance().refreshAndFindFileByIoFile(new File(getTempDirPath(), fileName));
          assertNotNull(fileName + " not found in " + getTempDirPath(), file);
        }

        prepareVirtualFile(file);

        final Document document = FileDocumentManager.getInstance().getCachedDocument(file);
        if (document != null) {
          PsiDocumentManager.getInstance(getProject()).doPostponedOperationsAndUnblockDocument(document);
          FileDocumentManager.getInstance().saveDocument(document);
        }

        VfsUtil.saveText(file, text);
        return file;
      });
    }
    catch (IOException e) {
      throw new RuntimeException(e);
    }
    configureInner(vFile, SelectionAndCaretMarkupLoader.fromFile(vFile));
    return getFile();
  }

  @Override
  public Document getDocument(@NotNull final PsiFile file) {
    assertInitialized();
    return PsiDocumentManager.getInstance(getProject()).getDocument(file);
  }

  private PsiFile configureByFileInner(@NotNull String filePath) {
    assertInitialized();
    final VirtualFile file = copyFileToProject(filePath);
    return configureByFileInner(file);
  }

  @Override
  public PsiFile configureFromTempProjectFile(@NotNull final String filePath) {
    final VirtualFile fileInTempDir = findFileInTempDir(filePath);
    if (fileInTempDir == null) {
      throw new IllegalArgumentException("Could not find file in temp dir: " + filePath);
    }
    return configureByFileInner(fileInTempDir);
  }

  @Override
  public void configureFromExistingVirtualFile(@NotNull VirtualFile virtualFile) {
    configureByFileInner(virtualFile);
  }

  private PsiFile configureByFileInner(@NotNull VirtualFile copy) {
    return configureInner(copy, SelectionAndCaretMarkupLoader.fromFile(copy));
  }

  private PsiFile configureInner(@NotNull final VirtualFile copy, @NotNull final SelectionAndCaretMarkupLoader loader) {
    assertInitialized();

    EdtTestUtil.runInEdtAndWait(() -> {
      if (!copy.getFileType().isBinary()) {
        try {
          WriteAction.run(() -> copy.setBinaryContent(loader.newFileText.getBytes(copy.getCharset())));
        }
        catch (IOException e) {
          throw new RuntimeException(e);
        }
      }
      myFile = copy;
      myEditor = createEditor(copy);
      if (myEditor == null) {
        fail("editor couldn't be created for: " + copy.getPath() + ", use copyFileToProject() instead of configureByFile()");
      }

      EditorTestUtil.setCaretsAndSelection(myEditor, loader.caretState);

      Module module = getModule();
      if (module != null) {
        for (Facet facet : FacetManager.getInstance(module).getAllFacets()) {
          module.getMessageBus().syncPublisher(FacetManager.FACETS_TOPIC).facetConfigurationChanged(facet);
        }
      }
      PsiDocumentManager.getInstance(getProject()).commitAllDocuments();

      if (myCaresAboutInjection) {
        setupEditorForInjectedLanguage();
      }
    });

    return getFile();
  }

  protected void prepareVirtualFile(@NotNull VirtualFile file) {
  }

  private void setupEditorForInjectedLanguage() {
    Editor editor = InjectedLanguageUtil.getEditorForInjectedLanguageNoCommit(myEditor, getFile());
    if (editor instanceof EditorWindow) {
      myFile = ((EditorWindow)editor).getInjectedFile().getViewProvider().getVirtualFile();
      myEditor = editor;
    }
  }

  @Override
  public VirtualFile findFileInTempDir(@NotNull final String filePath) {
    if (myTempDirFixture instanceof LightTempDirTestFixtureImpl) {
      return myTempDirFixture.getFile(filePath);
    }
    String fullPath = getTempDirPath() + "/" + filePath;

    final VirtualFile copy = LocalFileSystem.getInstance().refreshAndFindFileByPath(fullPath.replace(File.separatorChar, '/'));
    assertNotNull("file " + fullPath + " not found", copy);
    VfsTestUtil.assertFilePathEndsWithCaseSensitivePath(copy, filePath);
    return copy;
  }

  @Nullable
  protected Editor createEditor(@NotNull VirtualFile file) {
    final Project project = getProject();
    final FileEditorManager instance = FileEditorManager.getInstance(project);
    PsiDocumentManager.getInstance(getProject()).commitAllDocuments();

    Editor editor = instance.openTextEditor(new OpenFileDescriptor(project, file), false);
    EditorTestUtil.waitForLoading(editor);
    if (editor != null) {
      DaemonCodeAnalyzer.getInstance(getProject()).restart();
    }
    return editor;
  }

  private long collectAndCheckHighlighting(boolean checkWarnings, boolean checkInfos, boolean checkWeakWarnings) {
    return collectAndCheckHighlighting(checkWarnings, checkInfos, checkWeakWarnings, false);
  }

  private long collectAndCheckHighlighting(boolean checkWarnings,
                                           boolean checkInfos,
                                           boolean checkWeakWarnings,
                                           boolean ignoreExtraHighlighting) {
    ExpectedHighlightingData data = new ExpectedHighlightingData(
      myEditor.getDocument(), checkWarnings, checkWeakWarnings, checkInfos, ignoreExtraHighlighting, getHostFile());
    data.init();
    return collectAndCheckHighlighting(data);
  }

  private PsiFile getHostFile() {
    VirtualFile hostVFile = myFile instanceof VirtualFileWindow ? ((VirtualFileWindow)myFile).getDelegate() : myFile;
    return ReadAction.compute(() -> PsiManager.getInstance(getProject()).findFile(hostVFile));
  }

  private long collectAndCheckHighlighting(@NotNull ExpectedHighlightingData data) {
    final Project project = getProject();
    EdtTestUtil.runInEdtAndWait(() -> PsiDocumentManager.getInstance(project).commitAllDocuments());

    PsiFileImpl file = (PsiFileImpl)getHostFile();
    FileElement hardRefToFileElement = file.calcTreeElement();//to load text

    //to initialize caches
    if (!DumbService.isDumb(project)) {
      CacheManager.SERVICE.getInstance(project)
        .getFilesWithWord("XXX", UsageSearchContext.IN_COMMENTS, GlobalSearchScope.allScope(project), true);
    }

    final long start = System.currentTimeMillis();
    final VirtualFileFilter fileTreeAccessFilter = myVirtualFileFilter;
    Disposable disposable = Disposer.newDisposable();
    if (fileTreeAccessFilter != null) {
      PsiManagerEx.getInstanceEx(project).setAssertOnFileLoadingFilter(fileTreeAccessFilter, disposable);
    }

    //    ProfilingUtil.startCPUProfiling();
    List<HighlightInfo> infos;
    try {
      infos = doHighlighting();
      removeDuplicatedRangesForInjected(infos);
    }
    finally {
      Disposer.dispose(disposable);
    }
    //    ProfilingUtil.captureCPUSnapshot("testing");
    final long elapsed = System.currentTimeMillis() - start;

    data.checkResult(infos, file.getText());
    if (data.hasLineMarkers()) {
      Document document = getDocument(getFile());
      data.checkLineMarkers(DaemonCodeAnalyzerImpl.getLineMarkers(document, getProject()), document.getText());
    }
    //noinspection ResultOfMethodCallIgnored
    hardRefToFileElement.hashCode(); // use it so gc won't collect it
    return elapsed;
  }

  public void setVirtualFileFilter(@Nullable VirtualFileFilter filter) {
    myVirtualFileFilter = filter;
  }

  @Override
  @NotNull
  public List<HighlightInfo> doHighlighting() {
    final Project project = getProject();
    EdtTestUtil.runInEdtAndWait(() -> PsiDocumentManager.getInstance(project).commitAllDocuments());

    PsiFile file = getFile();
    Editor editor = getEditor();
    if (editor instanceof EditorWindow) {
      editor = ((EditorWindow)editor).getDelegate();
      file = InjectedLanguageManager.getInstance(file.getProject()).getTopLevelFile(file);
    }
    assertNotNull(file);
    return instantiateAndRun(file, editor, ArrayUtil.EMPTY_INT_ARRAY, myAllowDirt);
  }

  @NotNull
  @Override
  public List<HighlightInfo> doHighlighting(@NotNull final HighlightSeverity minimalSeverity) {
    return ContainerUtil.filter(doHighlighting(), info -> info.getSeverity().compareTo(minimalSeverity) >= 0);
  }

  @NotNull
  @Override
  public String getTestDataPath() {
    return myTestDataPath;
  }

  @Override
  public void setTestDataPath(@NotNull String dataPath) {
    myTestDataPath = dataPath;
  }

  @Override
  public Project getProject() {
    return myProjectFixture.getProject();
  }

  @Override
  public Module getModule() {
    return myProjectFixture.getModule();
  }

  @Override
  public Editor getEditor() {
    return myEditor;
  }

  @Override
  public int getCaretOffset() {
    return myEditor.getCaretModel().getOffset();
  }

  @Override
  public PsiFile getFile() {
    return myFile != null ? ReadAction.compute(() -> PsiManager.getInstance(getProject()).findFile(myFile)) : null;
  }

  @Override
  public void allowTreeAccessForFile(@NotNull final VirtualFile file) {
    assert myVirtualFileFilter instanceof FileTreeAccessFilter : "configured filter does not support this method";
    ((FileTreeAccessFilter)myVirtualFileFilter).allowTreeAccessForFile(file);
  }

  @Override
  public void allowTreeAccessForAllFiles() {
    assert myVirtualFileFilter instanceof FileTreeAccessFilter : "configured filter does not support this method";
    ((FileTreeAccessFilter)myVirtualFileFilter).allowTreeAccessForAllFiles();
  }

  private void checkResultByFile(@NotNull String expectedFile, @NotNull PsiFile originalFile, boolean stripTrailingSpaces) {
    PsiDocumentManager.getInstance(getProject()).commitAllDocuments();
    if (!stripTrailingSpaces) {
      EditorUtil.fillVirtualSpaceUntilCaret(getHostEditor());
    }

    String fileText = originalFile.getText();
    String path = getTestDataPath() + "/" + expectedFile;
    String charset = Optional.ofNullable(originalFile.getVirtualFile()).map(f -> f.getCharset().name()).orElse(null);
    checkResult(expectedFile, stripTrailingSpaces, SelectionAndCaretMarkupLoader.fromFile(path, charset), fileText);
  }

  private void checkResult(@NotNull String expectedFile,
                           boolean stripTrailingSpaces,
                           @NotNull SelectionAndCaretMarkupLoader loader,
                           @NotNull String actualText) {
    assertInitialized();
    Project project = getProject();
    Editor editor = getEditor();
    if (editor instanceof EditorWindow) {
      editor = ((EditorWindow)editor).getDelegate();
    }

    UsefulTestCase.doPostponedFormatting(getProject());
    if (stripTrailingSpaces) {
      actualText = stripTrailingSpaces(actualText);
    }

    PsiDocumentManager.getInstance(project).commitAllDocuments();

    String expectedText = loader.newFileText;
    if (stripTrailingSpaces) {
      expectedText = stripTrailingSpaces(expectedText);
    }

    actualText = StringUtil.convertLineSeparators(actualText);

    if (!Comparing.equal(expectedText, actualText)) {
      if (loader.filePath != null) {
        throw new FileComparisonFailure(expectedFile, expectedText, actualText, loader.filePath);
      }
      else {
        throw new ComparisonFailure(expectedFile, expectedText, actualText);
      }
    }

    EditorTestUtil.verifyCaretAndSelectionState(editor, loader.caretState, expectedFile);
  }

  @NotNull
  private String stripTrailingSpaces(@NotNull String actualText) {
    final Document document = EditorFactory.getInstance().createDocument(actualText);
    ((DocumentImpl)document).stripTrailingSpaces(getProject());
    actualText = document.getText();
    return actualText;
  }

  public void canChangeDocumentDuringHighlighting(boolean canI) {
    myAllowDirt = canI;
  }

  @NotNull
  public String getFoldingDescription(boolean withCollapseStatus) {
    final Editor topEditor = getHostEditor();
    CodeFoldingManager.getInstance(getProject()).buildInitialFoldings(topEditor);
    return getTagsFromSegments(topEditor.getDocument().getText(),
                               Arrays.asList(topEditor.getFoldingModel().getAllFoldRegions()),
                               FOLD,
                               foldRegion -> "text=\'" + foldRegion.getPlaceholderText() + "\'"
                                             + (withCollapseStatus ? " expand=\'" + foldRegion.isExpanded() + "\'" : ""));
  }

  @NotNull
  public static <T extends Segment> String getTagsFromSegments(@NotNull String text,
                                                               @NotNull Collection<T> segments,
                                                               @NotNull String tagName,
                                                               @Nullable Function<T, String> attrCalculator) {
    final List<Border> borders = new LinkedList<>();
    for (T region : segments) {
      String attr = attrCalculator == null ? null : attrCalculator.fun(region);
      borders.add(new CodeInsightTestFixtureImpl.Border(true, region.getStartOffset(), attr));
      borders.add(new CodeInsightTestFixtureImpl.Border(false, region.getEndOffset(), ""));
    }
    Collections.sort(borders);

    StringBuilder result = new StringBuilder(text);
    for (CodeInsightTestFixtureImpl.Border border : borders) {
      StringBuilder info = new StringBuilder();
      info.append('<');
      if (border.isLeftBorder) {
        info.append(tagName);
        if (border.text != null) {
          info.append(' ').append(border.text);
        }
      }
      else {
        info.append('/').append(tagName);
      }
      info.append('>');
      result.insert(border.offset, info);
    }
    return result.toString();
  }

  private void testFoldingRegions(@NotNull String verificationFileName,
                                  @Nullable String destinationFileName,
                                  boolean doCheckCollapseStatus) {
    String expectedContent;
    final File verificationFile;
    try {
      verificationFile = new File(verificationFileName);
      expectedContent = FileUtil.loadFile(verificationFile);
    }
    catch (IOException e) {
      throw new RuntimeException(e);
    }
    assertNotNull(expectedContent);

    expectedContent = StringUtil.replace(expectedContent, "\r", "");
    final String cleanContent = expectedContent.replaceAll("<" + FOLD + "\\stext=\'[^\']*\'(\\sexpand=\'[^\']*\')*>", "")
      .replace("</" + FOLD + ">", "");
    if (destinationFileName == null) {
      configureByText(FileTypeManager.getInstance().getFileTypeByFileName(verificationFileName), cleanContent);
    }
    else {
      try {
        FileUtil.writeToFile(new File(destinationFileName), cleanContent);
        VirtualFile file = LocalFileSystem.getInstance().refreshAndFindFileByPath(destinationFileName);
        assertNotNull(file);
        configureFromExistingVirtualFile(file);
      }
      catch (IOException e) {
        throw new RuntimeException(e);
      }
    }
    final String actual = getFoldingDescription(doCheckCollapseStatus);
    if (!expectedContent.equals(actual)) {
      throw new FileComparisonFailure(verificationFile.getName(), expectedContent, actual, verificationFile.getPath());
    }
  }

  @Override
  public void testFoldingWithCollapseStatus(@NotNull final String verificationFileName) {
    testFoldingRegions(verificationFileName, null, true);
  }

  @Override
  public void testFoldingWithCollapseStatus(@NotNull final String verificationFileName, @Nullable String destinationFileName) {
    testFoldingRegions(verificationFileName, destinationFileName, true);
  }

  @Override
  public void testFolding(@NotNull final String verificationFileName) {
    testFoldingRegions(verificationFileName, null, false);
  }

  @Override
  public void testRainbow(@NotNull String fileName, @NotNull String text, boolean isRainbowOn, boolean withColor) {
    final EditorColorsScheme globalScheme = EditorColorsManager.getInstance().getGlobalScheme();
    final boolean isRainbowOnInScheme = RainbowHighlighter.isRainbowEnabled(globalScheme, null);
    try {
      RainbowHighlighter.setRainbowEnabled(globalScheme, null, isRainbowOn);
      configureByText(fileName, text.replaceAll("<" + RAINBOW + "(\\scolor=\'[^\']*\')?>", "").replace("</" + RAINBOW + ">", ""));

      List<HighlightInfo> highlighting = ContainerUtil.filter(doHighlighting(), info -> info.type == RainbowHighlighter.RAINBOW_ELEMENT);
      assertEquals(text, getTagsFromSegments(myEditor.getDocument().getText(), highlighting, RAINBOW, highlightInfo -> {
        if (!withColor) {
          return null;
        }
        TextAttributes attributes = highlightInfo.getTextAttributes(null, null);
        String color = attributes == null ? "null"
                                          : attributes.getForegroundColor() == null
                                            ? "null"
                                            : Integer.toHexString(attributes.getForegroundColor().getRGB());
        return "color=\'" + color + "\'";
      }));
    }
    finally {
      RainbowHighlighter.setRainbowEnabled(globalScheme, null, isRainbowOnInScheme);
    }
  }

  @Override
  public void testInlays() {
    InlayHintsChecker checker = new InlayHintsChecker(this);
    try {
      checker.setUp();
      checker.checkInlays();
    }
    finally {
      checker.tearDown();
    }
  }

  @Override
  public void checkResultWithInlays(String text) {
    Document checkDocument = new DocumentImpl(text);
    InlayHintsChecker checker = new InlayHintsChecker(this);
    CaretAndInlaysInfo inlaysAndCaretInfo = checker.extractInlaysAndCaretInfo(checkDocument);
    checkResult(checkDocument.getText());
    checker.verifyInlaysAndCaretInfo(inlaysAndCaretInfo, text);
  }

  @Override
  public void assertPreferredCompletionItems(final int selected, @NotNull final String... expected) {
    final LookupImpl lookup = getLookup();
    assertNotNull("No lookup is shown", lookup);

    final JList list = lookup.getList();
    List<String> strings = getLookupElementStrings();
    assertNotNull(strings);
    final List<String> actual = strings.subList(0, Math.min(expected.length, strings.size()));
    if (!actual.equals(Arrays.asList(expected))) {
      UsefulTestCase.assertOrderedEquals(DumpLookupElementWeights.getLookupElementWeights(lookup, false), expected);
    }
    if (selected != list.getSelectedIndex()) {
      //noinspection UseOfSystemOutOrSystemErr
      System.out.println(DumpLookupElementWeights.getLookupElementWeights(lookup, false));
    }
    assertEquals(selected, list.getSelectedIndex());
  }

  @Override
  public void testStructureView(@NotNull Consumer<StructureViewComponent> consumer) {
    assertNotNull("configure first", myFile);

    final FileEditor fileEditor = FileEditorManager.getInstance(getProject()).getSelectedEditor(myFile);
    assertNotNull("editor not opened for " + myFile, myFile);

    final StructureViewBuilder builder = LanguageStructureViewBuilder.INSTANCE.getStructureViewBuilder(getFile());
    assertNotNull("no builder for " + myFile, builder);

    StructureViewComponent component = null;
    try {
      component = (StructureViewComponent)builder.createStructureView(fileEditor, getProject());
      PlatformTestUtil.waitForPromise(component.rebuildAndUpdate());
      consumer.consume(component);
    }
    finally {
      if (component != null) Disposer.dispose(component);
    }
  }

  @Override
  public void setCaresAboutInjection(boolean caresAboutInjection) {
    myCaresAboutInjection = caresAboutInjection;
  }

  @Override
  public LookupImpl getLookup() {
    return (LookupImpl)LookupManager.getActiveLookup(myEditor);
  }

  @NotNull
  @Override
  public List<Object> getGotoClassResults(@NotNull String pattern, boolean searchEverywhere, @Nullable PsiElement contextForSorting) {
    final ChooseByNameBase chooseByNamePopup = getMockChooseByNamePopup(contextForSorting);
    final ArrayList<Object> results = new ArrayList<>();
    chooseByNamePopup.getProvider().filterElements(chooseByNamePopup,
                                                   chooseByNamePopup.transformPattern(pattern),
                                                   searchEverywhere,
                                                   new MockProgressIndicator(),
                                                   new CommonProcessors.CollectProcessor<>(results));
    return results;
  }

  @NotNull
  @Override
  public List<Crumb> getBreadcrumbsAtCaret() {
    PsiElement element = getFile().findElementAt(getCaretOffset());
    if (element == null) {
      return Collections.emptyList();
    }
    final Language language = element.getContainingFile().getLanguage();

    final BreadcrumbsProvider provider = BreadcrumbsUtil.getInfoProvider(language);

    if (provider == null) {
      return Collections.emptyList();
    }

    List<Crumb> result = new ArrayList<>();
    while (element != null) {
      if (provider.acceptElement(element)) {
        result.add(new Crumb.Impl(provider.getElementIcon(element), provider.getElementInfo(element), provider.getElementTooltip(element)));
      }
      element = provider.getParent(element);
    }
    return ContainerUtil.reverse(result);
  }

  @NotNull
  private ChooseByNameBase getMockChooseByNamePopup(@Nullable PsiElement contextForSorting) {
    final Project project = getProject();
    if (contextForSorting != null) {
      return ChooseByNamePopup.createPopup(project, new GotoClassModel2(project), contextForSorting);
    }
    if (myChooseByNamePopup == null) {
      myChooseByNamePopup = ChooseByNamePopup.createPopup(project, new GotoClassModel2(project), (PsiElement)null);
    }
    return myChooseByNamePopup;
  }

  protected void bringRealEditorBack() {
    PsiDocumentManager.getInstance(getProject()).commitAllDocuments();
    if (myEditor instanceof EditorWindow) {
      Document document = ((DocumentWindow)myEditor.getDocument()).getDelegate();
      myFile = FileDocumentManager.getInstance().getFile(document);
      myEditor = ((EditorWindow)myEditor).getDelegate();
    }
  }

  public static boolean invokeIntention(@NotNull IntentionAction action, PsiFile file, Editor editor, String actionText) {
    // Test that action will automatically clear the read-only attribute if modification is necessary.
    // If your test fails due to this, make sure that your quick-fix/intention
    // overrides "getElementToMakeWritable" or has the following line:
    // if (!FileModificationService.getInstance().prepareFileForWrite(file)) return;

    Project project = file.getProject();
    ReadonlyStatusHandlerImpl handler = (ReadonlyStatusHandlerImpl)ReadonlyStatusHandler.getInstance(project);
    VirtualFile vFile = Objects.requireNonNull(InjectedLanguageManager.getInstance(file.getProject()).getTopLevelFile(file)).getVirtualFile();
    setReadOnly(vFile, true);
    handler.setClearReadOnlyInTests(true);
    AtomicBoolean result = new AtomicBoolean();
    try {
      ApplicationManager.getApplication().invokeLater(() -> {
        try {
          result.set(ShowIntentionActionsHandler.chooseActionAndInvoke(file, editor, action, actionText));
        }
        catch (StubTextInconsistencyException e) {
          PsiTestUtil.compareStubTexts(e);
        }
      });
      UIUtil.dispatchAllInvocationEvents();
      checkPsiTextConsistency(project, vFile);
    }
    catch (AssertionError e) {
      ExceptionUtil.rethrowUnchecked(ExceptionUtil.getRootCause(e));
      throw e;
    }
    finally {
      handler.setClearReadOnlyInTests(false);
      setReadOnly(vFile, false);
    }
    return result.get();
  }

  private static void checkPsiTextConsistency(Project project, VirtualFile vFile) {
    PsiFile topLevelPsi = vFile.isValid() ? PsiManager.getInstance(project).findFile(vFile) : null;
    if (topLevelPsi != null) {
      PsiTestUtil.checkStubsMatchText(topLevelPsi);
    }
  }

  private static void setReadOnly(VirtualFile vFile, boolean readOnlyStatus) {
    try {
      WriteAction.runAndWait(() -> ReadOnlyAttributeUtil.setReadOnlyAttribute(vFile, readOnlyStatus));
    }
    catch (IOException e) {
      throw new UncheckedIOException(e);
    }
  }

  private static class SelectionAndCaretMarkupLoader {
    private final String filePath;
    private final String newFileText;
    private final EditorTestUtil.CaretAndSelectionState caretState;

    private SelectionAndCaretMarkupLoader(@NotNull String fileText, String filePath) {
      this.filePath = filePath;
      final Document document = EditorFactory.getInstance().createDocument(fileText);
      caretState = EditorTestUtil.extractCaretAndSelectionMarkers(document);
      newFileText = document.getText();
    }

    @NotNull
    private static SelectionAndCaretMarkupLoader fromFile(@NotNull String path, String charset) {
      return fromIoSource(() -> FileUtil.loadFile(new File(path), charset), path);
    }

    @NotNull
    private static SelectionAndCaretMarkupLoader fromFile(@NotNull VirtualFile file) {
      return fromIoSource(() -> VfsUtilCore.loadText(file), file.getPath());
    }

    @NotNull
    private static SelectionAndCaretMarkupLoader fromIoSource(@NotNull ThrowableComputable<String, IOException> source, String path) {
      try {
        return new SelectionAndCaretMarkupLoader(StringUtil.convertLineSeparators(source.compute()), path);
      }
      catch (IOException e) {
        throw new RuntimeException(e);
      }
    }

    @NotNull
    private static SelectionAndCaretMarkupLoader fromText(@NotNull String text) {
      return new SelectionAndCaretMarkupLoader(text, null);
    }
  }

  private static class Border implements Comparable<Border> {
    private final boolean isLeftBorder;
    private final int offset;
    private final String text;

    private Border(boolean isLeftBorder, int offset, String text) {
      this.isLeftBorder = isLeftBorder;
      this.offset = offset;
      this.text = text;
    }

    @Override
    public int compareTo(@NotNull Border o) {
      return offset < o.offset ? 1 : -1;
    }
  }

  @Override
  @NotNull
  public Disposable getProjectDisposable() {
    return myProjectFixture.getTestRootDisposable();
  }

  //<editor-fold desc="Deprecated stuff.">
  @Deprecated
  public static GlobalInspectionContextForTests createGlobalContextForTool(@NotNull AnalysisScope scope,
                                                                           @NotNull final Project project,
                                                                           @NotNull InspectionManagerEx inspectionManager,
                                                                           @NotNull final InspectionToolWrapper... toolWrappers) {
    return InspectionsKt.createGlobalContextForTool(scope, project, Arrays.<InspectionToolWrapper<?, ?>>asList(toolWrappers));
  }
  //</editor-fold>
}<|MERGE_RESOLUTION|>--- conflicted
+++ resolved
@@ -997,28 +997,24 @@
     try {
       VirtualFile file = WriteCommandAction.runWriteCommandAction(getProject(), (ThrowableComputable<VirtualFile, IOException>)() -> {
         try {
-          VirtualFile file;
+          VirtualFile f;
           if (myTempDirFixture instanceof LightTempDirTestFixtureImpl) {
-<<<<<<< HEAD
-            file = myTempDirFixture.createFile(relativePath, fileText);
+            f = myTempDirFixture.createFile(relativePath, fileText);
           }
           else if (myProjectFixture instanceof HeavyIdeaTestFixture){
-            file = ((HeavyIdeaTestFixture)myProjectFixture).addFileToProject(rootPath, relativePath, fileText).getViewProvider().getVirtualFile();
+            f = ((HeavyIdeaTestFixture)myProjectFixture).addFileToProject(rootPath, relativePath, fileText).getViewProvider()
+                                                           .getVirtualFile();
           }
           else {
-            file = myTempDirFixture.createFile(relativePath, fileText);
-=======
-            return myTempDirFixture.createFile(relativePath, fileText);
+            f = myTempDirFixture.createFile(relativePath, fileText);
           }
-          else {
-            return ((HeavyIdeaTestFixture)myProjectFixture).addFileToProject(rootPath, relativePath, fileText).getViewProvider()
-                                                           .getVirtualFile();
->>>>>>> 8bcd1731
-          }
-
-          prepareVirtualFile(file);
-
-          result.setResult(file);
+
+          prepareVirtualFile(f);
+
+          return f;
+        }
+        catch (IOException e) {
+          throw new RuntimeException(e);
         }
         finally {
           PsiManager.getInstance(getProject()).dropPsiCaches();
