--- conflicted
+++ resolved
@@ -207,11 +207,7 @@
     @NotNull
     @Override
     public Float initialize() {
-<<<<<<< HEAD
-      if (SystemProperties.has("hidpi") && !SystemProperties.is("hidpi")) {
-=======
       if (!SystemProperties.getBooleanProperty("hidpi", true)) {
->>>>>>> 54425956
         return 1f;
       }
       if (UIUtil.isJreHiDPIEnabled()) {
