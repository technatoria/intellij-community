--- conflicted
+++ resolved
@@ -25,74 +25,6 @@
           Logger.getInstance(LazyInitializer.class).error(e);
         }
         return null;
-<<<<<<< HEAD
-      }
-    }
-
-    private volatile T value;
-    private volatile Initializer initializer = new Initializer(); // dropped when initialized
-
-    @Nullable
-    public abstract T initialize();
-
-    /**
-     * Initializes the value if necessary and returns it.
-     *
-     * @return the initialized value
-     */
-    @Nullable
-    public T get() {
-      Initializer init = initializer;
-      if (init != null) {
-        init.lock.lock();
-        try {
-          if (init.lock.getHoldCount() > 1) {
-            return null;
-          }
-          if (initializer != null) {
-            value = initializer.init();
-          }
-        }
-        finally {
-          initializer = null;
-          init.lock.unlock();
-        }
-        onInitialized(value);
-      }
-      return value;
-    }
-
-    /**
-     * Checks if the value is initialized to not-null, forces initialization if necessary.
-     *
-     * @return true if the value is initialized to not-null
-     */
-    public final boolean isNotNull() {
-      Initializer init = initializer;
-      if (init == null) {
-        return get() != null; // already initialized, just get
-      }
-      init.lock.lock();
-      try {
-        if (init.lock.getHoldCount() > 1) {
-          return false;
-        }
-        return get() != null; // initialize and get
-      }
-      finally {
-        init.lock.unlock();
-      }
-    }
-
-    /**
-     * Called on the initialization completion.
-     *
-     * @param value the initialized value
-     */
-    protected void onInitialized(T value) {
-    }
-
-=======
       }
     }
 
@@ -146,7 +78,6 @@
     protected void onInitialized(T value) {
     }
 
->>>>>>> 54425956
     @Override
     public String toString() {
       return String.valueOf(value);
