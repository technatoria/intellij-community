--- conflicted
+++ resolved
@@ -202,10 +202,7 @@
     checkParamPassing(output, ARGUMENTS);
   }
 
-<<<<<<< HEAD
-  @Test(timeout = 60000)
-=======
-  @Test
+  @Test(timeout = 60000)
   public void passingArgumentsToJavaAppThroughNestedWinShell() throws Exception {
     assumeTrue(SystemInfo.isWindows);
 
@@ -220,8 +217,7 @@
     checkParamPassing(output, ARGUMENTS);
   }
 
-  @Test
->>>>>>> 8a19317f
+  @Test(timeout = 60000)
   public void passingArgumentsToJavaAppThroughCmdScriptAndWinShell() throws Exception {
     assumeTrue(SystemInfo.isWindows);
 
@@ -238,10 +234,7 @@
     }
   }
 
-<<<<<<< HEAD
-  @Test(timeout = 60000)
-=======
-  @Test
+  @Test(timeout = 60000)
   public void passingArgumentsToJavaAppThroughCmdScriptAndNestedWinShell() throws Exception {
     assumeTrue(SystemInfo.isWindows);
 
@@ -261,7 +254,7 @@
     }
   }
 
-  @Test
+  @Test(timeout = 60000)
   public void passingArgumentsToEchoThroughWinShell() throws Exception {
     assumeTrue(SystemInfo.isWindows);
 
@@ -273,8 +266,7 @@
     }
   }
 
-  @Test
->>>>>>> 8a19317f
+  @Test(timeout = 60000)
   public void unicodeParameters() throws Exception {
     assumeTrue(UNICODE != null);
 
