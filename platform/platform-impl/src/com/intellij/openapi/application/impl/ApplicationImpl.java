--- conflicted
+++ resolved
@@ -1227,18 +1227,7 @@
 
   @Override
   public boolean isActive() {
-<<<<<<< HEAD
-    if (isServer() || isUnitTestMode()) return true;
-
-    if (myActive == null) {
-      Window active = KeyboardFocusManager.getCurrentKeyboardFocusManager().getActiveWindow();
-      return active != null;
-    }
-
-    return myActive;
-=======
-    return isUnitTestMode() || myActive;
->>>>>>> 37fa00b0
+    return isUnitTestMode() || myActive || isServer();
   }
 
   @NotNull
