--- conflicted
+++ resolved
@@ -10,11 +10,7 @@
 import com.intellij.openapi.actionSystem.*;
 import com.intellij.openapi.actionSystem.ex.ActionUtil;
 import com.intellij.openapi.actionSystem.impl.ActionMenu;
-<<<<<<< HEAD
-=======
-import com.intellij.openapi.actionSystem.impl.PresentationFactory;
 import com.intellij.openapi.actionSystem.impl.Utils;
->>>>>>> 76f5832e
 import com.intellij.openapi.application.ex.ApplicationEx;
 import com.intellij.openapi.application.ex.ApplicationManagerEx;
 import com.intellij.openapi.application.impl.LaterInvocator;
@@ -43,14 +39,11 @@
 import com.intellij.ui.popup.tree.TreePopupImpl;
 import com.intellij.util.ObjectUtils;
 import com.intellij.util.containers.ContainerUtil;
-<<<<<<< HEAD
+import com.intellij.util.containers.HashMap;
 import com.intellij.util.containers.WeakHashMap;
-=======
-import com.intellij.util.ui.EmptyIcon;
 import com.intellij.util.ui.StatusText;
 import com.intellij.util.ui.UIUtil;
 import org.jetbrains.annotations.NonNls;
->>>>>>> 76f5832e
 import org.jetbrains.annotations.NotNull;
 import org.jetbrains.annotations.Nullable;
 
@@ -68,11 +61,8 @@
 import java.util.Arrays;
 import java.util.List;
 import java.util.Map;
-<<<<<<< HEAD
+import java.util.stream.Collectors;
 import java.util.function.Supplier;
-=======
-import java.util.stream.Collectors;
->>>>>>> 76f5832e
 
 import static com.intellij.openapi.actionSystem.Presentation.PROP_TEXT;
 import static com.intellij.openapi.actionSystem.Presentation.restoreTextWithMnemonic;
@@ -322,7 +312,7 @@
       List<ActionItem> items =
         getActionItems(actionGroup, dataContext, showNumbers, useAlphaAsNumbers, showDisabledActions, honorActionMnemonics, actionPlace);
 
-      return new ActionPopupStep(items, title, component, showNumbers || honorActionMnemonics && itemsHaveMnemonics(items),
+      return new ActionPopupStep(items, title, getComponentContextSupplier(component), showNumbers || honorActionMnemonics && itemsHaveMnemonics(items),
                                  preselectActionCondition, autoSelection, showDisabledActions);
     }
 
@@ -340,14 +330,7 @@
         builder.setActionPlace(actionPlace);
       }
       builder.buildGroup(actionGroup);
-<<<<<<< HEAD
-      final List<ActionItem> items = builder.getItems();
-
-      return new ActionPopupStep(items, title, getComponentContextSupplier(component), showNumbers || honorActionMnemonics && itemsHaveMnemonics(items),
-                                 preselectActionCondition, autoSelection, showDisabledActions);
-=======
       return builder.getItems();
->>>>>>> 76f5832e
     }
 
     @Override
@@ -705,24 +688,14 @@
     private final String mySeparatorText;
     private final String myDescription;
 
-<<<<<<< HEAD
     ActionItem(@NotNull AnAction action,
                @NotNull String text,
                @Nullable String description,
                boolean enabled,
-               @Nullable ActionStepBuilder.IconWrapper icon,
+               @Nullable Icon icon,
+               @Nullable Icon selectedIcon,
                final boolean prependWithSeparator,
                String separatorText) {
-=======
-    private ActionItem(@NotNull AnAction action,
-                       @NotNull String text,
-                       @Nullable String description,
-                       boolean enabled,
-                       @Nullable Icon icon,
-                       @Nullable Icon selectedIcon,
-                       final boolean prependWithSeparator,
-                       String separatorText) {
->>>>>>> 76f5832e
       myAction = action;
       myText = text;
       myIsEnabled = enabled;
@@ -782,201 +755,6 @@
     }
   }
 
-<<<<<<< HEAD
-=======
-  public static class ActionPopupStep
-    implements ListPopupStepEx<ActionItem>, MnemonicNavigationFilter<ActionItem>, SpeedSearchFilter<ActionItem> {
-    private final List<ActionItem> myItems;
-    private final String myTitle;
-    private final Component myContext;
-    private final boolean myEnableMnemonics;
-    private final int myDefaultOptionIndex;
-    private final boolean myAutoSelectionEnabled;
-    private final boolean myShowDisabledActions;
-    private Runnable myFinalRunnable;
-    @Nullable private final Condition<AnAction> myPreselectActionCondition;
-
-    public ActionPopupStep(@NotNull final List<ActionItem> items, final String title, Component context, boolean enableMnemonics,
-                            @Nullable Condition<AnAction> preselectActionCondition, final boolean autoSelection, boolean showDisabledActions) {
-      myItems = items;
-      myTitle = title;
-      myContext = context;
-      myEnableMnemonics = enableMnemonics;
-      myDefaultOptionIndex = getDefaultOptionIndexFromSelectCondition(preselectActionCondition, items);
-      myPreselectActionCondition = preselectActionCondition;
-      myAutoSelectionEnabled = autoSelection;
-      myShowDisabledActions = showDisabledActions;
-    }
-
-    private static int getDefaultOptionIndexFromSelectCondition(@Nullable Condition<AnAction> preselectActionCondition,
-                                                                @NotNull List<ActionItem> items) {
-      int defaultOptionIndex = 0;
-      if (preselectActionCondition != null) {
-        for (int i = 0; i < items.size(); i++) {
-          final AnAction action = items.get(i).getAction();
-          if (preselectActionCondition.value(action)) {
-            defaultOptionIndex = i;
-            break;
-          }
-        }
-      }
-      return defaultOptionIndex;
-    }
-
-    @Override
-    @NotNull
-    public List<ActionItem> getValues() {
-      return myItems;
-    }
-
-    @Override
-    public boolean isSelectable(final ActionItem value) {
-      return value.isEnabled();
-    }
-
-    @Override
-    public int getMnemonicPos(final ActionItem value) {
-      final String text = getTextFor(value);
-      int i = text.indexOf(UIUtil.MNEMONIC);
-      if (i < 0) {
-        i = text.indexOf('&');
-      }
-      if (i < 0) {
-        i = text.indexOf('_');
-      }
-      return i;
-    }
-
-    @Override
-    public Icon getIconFor(final ActionItem aValue) {
-      return aValue.getIcon(false);
-    }
-
-    @Override
-    public Icon getSelectedIconFor(ActionItem value) {
-      return value.getIcon(true);
-    }
-
-    @Override
-    @NotNull
-    public String getTextFor(final ActionItem value) {
-      return value.getText();
-    }
-
-    @Nullable
-    @Override
-    public String getTooltipTextFor(ActionItem value) {
-      return value.getDescription();
-    }
-
-    @Override
-    public void setEmptyText(@NotNull StatusText emptyText) {
-    }
-
-    @Override
-    public ListSeparator getSeparatorAbove(final ActionItem value) {
-      return value.isPrependWithSeparator() ? new ListSeparator(value.getSeparatorText()) : null;
-    }
-
-    @Override
-    public int getDefaultOptionIndex() {
-      return myDefaultOptionIndex;
-    }
-
-    @Override
-    public String getTitle() {
-      return myTitle;
-    }
-
-    @Override
-    public PopupStep onChosen(final ActionItem actionChoice, final boolean finalChoice) {
-      return onChosen(actionChoice, finalChoice, 0);
-    }
-
-    @Override
-    public PopupStep onChosen(ActionItem actionChoice, boolean finalChoice, final int eventModifiers) {
-      if (!actionChoice.isEnabled()) return FINAL_CHOICE;
-      final AnAction action = actionChoice.getAction();
-      DataManager mgr = DataManager.getInstance();
-
-      final DataContext dataContext = myContext != null ? mgr.getDataContext(myContext) : mgr.getDataContext();
-
-      if (action instanceof ActionGroup && (!finalChoice || !((ActionGroup)action).canBePerformed(dataContext))) {
-          return createActionsStep((ActionGroup)action, dataContext, myEnableMnemonics, true, myShowDisabledActions, null, myContext, false,
-                                   myPreselectActionCondition, false);
-      }
-      else {
-        myFinalRunnable = () -> performAction(action, eventModifiers);
-        return FINAL_CHOICE;
-      }
-    }
-
-    public void performAction(@NotNull AnAction action, int modifiers) {
-      performAction(action, modifiers, null);
-    }
-
-    public void performAction(@NotNull AnAction action, int modifiers, InputEvent inputEvent) {
-      final DataManager mgr = DataManager.getInstance();
-      final DataContext dataContext = myContext != null ? mgr.getDataContext(myContext) : mgr.getDataContext();
-      final AnActionEvent event = new AnActionEvent(inputEvent, dataContext, ActionPlaces.UNKNOWN, action.getTemplatePresentation().clone(),
-                                                    ActionManager.getInstance(), modifiers);
-      event.setInjectedContext(action.isInInjectedContext());
-      if (ActionUtil.lastUpdateAndCheckDumb(action, event, false)) {
-        ActionUtil.performActionDumbAware(action, event);
-      }
-    }
-
-    @Override
-    public Runnable getFinalRunnable() {
-      return myFinalRunnable;
-    }
-
-    @Override
-    public boolean hasSubstep(final ActionItem selectedValue) {
-      return selectedValue != null && selectedValue.isEnabled() && selectedValue.getAction() instanceof ActionGroup;
-    }
-
-    @Override
-    public void canceled() {
-    }
-
-    @Override
-    public boolean isMnemonicsNavigationEnabled() {
-      return myEnableMnemonics;
-    }
-
-    @Override
-    public MnemonicNavigationFilter<ActionItem> getMnemonicNavigationFilter() {
-      return this;
-    }
-
-    @Override
-    public boolean canBeHidden(final ActionItem value) {
-      return true;
-    }
-
-    @Override
-    public String getIndexedString(final ActionItem value) {
-      return getTextFor(value);
-    }
-
-    @Override
-    public boolean isSpeedSearchEnabled() {
-      return true;
-    }
-
-    @Override
-    public boolean isAutoSelectionEnabled() {
-      return myAutoSelectionEnabled;
-    }
-
-    @Override
-    public SpeedSearchFilter<ActionItem> getSpeedSearchFilter() {
-      return this;
-    }
-  }
-
->>>>>>> 76f5832e
   @Override
   @NotNull
   public List<JBPopup> getChildPopups(@NotNull final Component component) {
@@ -998,166 +776,6 @@
   return IdeEventQueue.getInstance().isPopupActive();
   }
 
-<<<<<<< HEAD
-=======
-  private static class ActionStepBuilder extends PresentationFactory {
-    private final List<ActionItem>                myListModel;
-    private final DataContext                     myDataContext;
-    private final boolean                         myShowNumbers;
-    private final boolean                         myUseAlphaAsNumbers;
-    private final boolean                         myShowDisabled;
-    private       int                             myCurrentNumber;
-    private       boolean                         myPrependWithSeparator;
-    private       String                          mySeparatorText;
-    private final boolean                         myHonorActionMnemonics;
-    private Icon myEmptyIcon;
-    private int myMaxIconWidth  = -1;
-    private int myMaxIconHeight = -1;
-    @NotNull private String myActionPlace;
-
-    private ActionStepBuilder(@NotNull DataContext dataContext, final boolean showNumbers, final boolean useAlphaAsNumbers,
-                              final boolean showDisabled, final boolean honorActionMnemonics)
-    {
-      myUseAlphaAsNumbers = useAlphaAsNumbers;
-      myListModel = new ArrayList<>();
-      myDataContext = dataContext;
-      myShowNumbers = showNumbers;
-      myShowDisabled = showDisabled;
-      myCurrentNumber = 0;
-      myPrependWithSeparator = false;
-      mySeparatorText = null;
-      myHonorActionMnemonics = honorActionMnemonics;
-      myActionPlace = ActionPlaces.UNKNOWN;
-    }
-
-    public void setActionPlace(@NotNull String actionPlace) {
-      myActionPlace = actionPlace;
-    }
-
-    @NotNull
-    public List<ActionItem> getItems() {
-      return myListModel;
-    }
-
-    public void buildGroup(@NotNull ActionGroup actionGroup) {
-      calcMaxIconSize(actionGroup);
-      myEmptyIcon = myMaxIconHeight != -1 && myMaxIconWidth != -1 ? EmptyIcon.create(myMaxIconWidth, myMaxIconHeight) : null;
-
-      appendActionsFromGroup(actionGroup);
-
-      if (myListModel.isEmpty()) {
-        myListModel.add(new ActionItem(Utils.EMPTY_MENU_FILLER, Utils.NOTHING_HERE, null, false, null, null, false, null));
-      }
-    }
-
-    private void calcMaxIconSize(final ActionGroup actionGroup) {
-      AnAction[] actions = actionGroup.getChildren(createActionEvent(actionGroup));
-      for (AnAction action : actions) {
-        if (action == null) continue;
-        if (action instanceof ActionGroup) {
-          final ActionGroup group = (ActionGroup)action;
-          if (!group.isPopup()) {
-            calcMaxIconSize(group);
-            continue;
-          }
-        }
-
-        Icon icon = action.getTemplatePresentation().getIcon();
-        if (icon == null && action instanceof Toggleable) icon = EmptyIcon.ICON_16;
-        if (icon != null) {
-          final int width = icon.getIconWidth();
-          final int height = icon.getIconHeight();
-          if (myMaxIconWidth < width) {
-            myMaxIconWidth = width;
-          }
-          if (myMaxIconHeight < height) {
-            myMaxIconHeight = height;
-          }
-        }
-      }
-    }
-
-    @NotNull
-    private AnActionEvent createActionEvent(@NotNull AnAction actionGroup) {
-      final AnActionEvent actionEvent =
-        new AnActionEvent(null, myDataContext, myActionPlace, getPresentation(actionGroup), ActionManager.getInstance(), 0);
-      actionEvent.setInjectedContext(actionGroup.isInInjectedContext());
-      return actionEvent;
-    }
-
-    private void appendActionsFromGroup(@NotNull ActionGroup actionGroup) {
-      List<AnAction> newVisibleActions = ContainerUtil.newArrayListWithCapacity(100);
-      Utils.expandActionGroup(false, actionGroup, newVisibleActions, this, myDataContext, myActionPlace, ActionManager.getInstance());
-      for (AnAction action : newVisibleActions) {
-        if (action == null) {
-          LOG.error("null action in group " + actionGroup);
-          continue;
-        }
-        if (action instanceof Separator) {
-          myPrependWithSeparator = true;
-          mySeparatorText = ((Separator)action).getText();
-        }
-        else {
-          appendAction(action);
-        }
-      }
-    }
-
-    private void appendAction(@NotNull AnAction action) {
-      Presentation presentation = getPresentation(action);
-      AnActionEvent event = createActionEvent(action);
-
-      ActionUtil.performDumbAwareUpdate(LaterInvocator.isInModalContext(), action, event, true);
-      boolean enabled = presentation.isEnabled();
-      if ((myShowDisabled || enabled) && presentation.isVisible()) {
-        String text = presentation.getText();
-        if (myShowNumbers) {
-          if (myCurrentNumber < 9) {
-            text = "&" + (myCurrentNumber + 1) + ". " + text;
-          }
-          else if (myCurrentNumber == 9) {
-            text = "&" + 0 + ". " + text;
-          }
-          else if (myUseAlphaAsNumbers) {
-            text = "&" + (char)('A' + myCurrentNumber - 10) + ". " + text;
-          }
-          myCurrentNumber++;
-        }
-        else if (myHonorActionMnemonics) {
-          text = restoreTextWithMnemonic(text, action.getTemplatePresentation().getMnemonic());
-        }
-
-        Icon icon = presentation.getIcon();
-        Icon selectedIcon = presentation.getSelectedIcon();
-        Icon disabledIcon = presentation.getDisabledIcon();
-        if (icon == null && selectedIcon == null) {
-          @NonNls final String actionId = ActionManager.getInstance().getId(action);
-          if (actionId != null && actionId.startsWith("QuickList.")) {
-            icon = AllIcons.Actions.QuickList;
-          }
-          else if (action instanceof Toggleable && Boolean.TRUE.equals(presentation.getClientProperty(Toggleable.SELECTED_PROPERTY))) {
-            icon = MacIntelliJIconCache.getIcon("checkmark", false, false, true);
-            selectedIcon = MacIntelliJIconCache.getIcon("checkmark", true, false, true);
-            disabledIcon = MacIntelliJIconCache.getIcon("checkmark", false, false, false);
-          }
-        }
-        if (!enabled) {
-          icon = disabledIcon != null ? disabledIcon : IconLoader.getDisabledIcon(icon);
-          selectedIcon = disabledIcon != null ? disabledIcon : IconLoader.getDisabledIcon(selectedIcon);
-        }
-        if (icon == null) icon = selectedIcon != null ? selectedIcon : myEmptyIcon;
-        boolean prependSeparator = (!myListModel.isEmpty() || mySeparatorText != null) && myPrependWithSeparator;
-        assert text != null : action + " has no presentation";
-        myListModel.add(
-          new ActionItem(action, text, (String)presentation.getClientProperty(JComponent.TOOL_TIP_TEXT_KEY),
-                         enabled, icon, selectedIcon, prependSeparator, mySeparatorText));
-        myPrependWithSeparator = false;
-        mySeparatorText = null;
-      }
-    }
-  }
-
->>>>>>> 76f5832e
   @NotNull
   @Override
   public BalloonBuilder createBalloonBuilder(@NotNull final JComponent content) {
