--- conflicted
+++ resolved
@@ -22,10 +22,6 @@
 import org.jetbrains.annotations.Nullable;
 
 import java.io.*;
-<<<<<<< HEAD
-import java.util.Collection;
-=======
->>>>>>> e29ad54c
 import java.util.HashSet;
 import java.util.Set;
 
@@ -203,15 +199,4 @@
 
     return false;
   }
-<<<<<<< HEAD
-
-  @NotNull
-  public static VirtualFile[] toVirtualFileArray(@NotNull Collection<? extends VirtualFile> files) {
-    int size = files.size();
-    if (size == 0) return VirtualFile.EMPTY_ARRAY;
-    //noinspection SSBasedInspection
-    return files.toArray(new VirtualFile[size]);
-  }
-=======
->>>>>>> e29ad54c
 }