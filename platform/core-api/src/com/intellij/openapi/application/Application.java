// Copyright 2000-2019 JetBrains s.r.o. Use of this source code is governed by the Apache 2.0 license that can be found in the LICENSE file.
package com.intellij.openapi.application;

import com.intellij.openapi.Disposable;
import com.intellij.openapi.components.ComponentManager;
import com.intellij.openapi.progress.ProcessCanceledException;
import com.intellij.openapi.util.Computable;
import com.intellij.openapi.util.Condition;
import com.intellij.openapi.util.ThrowableComputable;
import com.intellij.util.ThrowableRunnable;
import org.jetbrains.annotations.Contract;
import org.jetbrains.annotations.NotNull;

import java.awt.*;
import java.util.concurrent.Callable;
import java.util.concurrent.Future;

/**
 * Provides access to core application-wide functionality and methods for working with the IDE's
 * thread model.
 * <p>
 * The thread model defines two main types of actions which can access the PSI and other
 * IDE data structures: read actions (which do not modify the data) and write actions (which modify
 * some data).
 * <p>
 * You can call methods requiring read access from the Swing event-dispatch thread without using
 * {@link #runReadAction} method. If you need to invoke such methods from another thread you have to use
 * {@link #runReadAction}. Multiple read actions can run at the same time without locking each other.
 * <p>
 * Write actions can be called only from the Swing thread using {@link #runWriteAction} method.
 * If there are read actions running at this moment {@code runWriteAction} is blocked until they are completed.
 * <p>
 * See also <a href="http://www.jetbrains.org/intellij/sdk/docs/basics/architectural_overview/general_threading_rules.html">General Threading Rules</a>.
 */
public interface Application extends ComponentManager {

  /**
   * Runs the specified read action. Can be called from any thread. The action is executed immediately
   * if no write action is currently running, or blocked until the currently running write action completes.<p></p>
   * <p>
   * See also {@link ReadAction#run} for a more lambda-friendly version.
   *
   * @param action the action to run.
   */
  void runReadAction(@NotNull Runnable action);

  /**
   * Runs the specified computation in a read action. Can be called from any thread. The action is executed
   * immediately if no write action is currently running, or blocked until the currently running write action
   * completes.<p></p>
   * <p>
   * See also {@link ReadAction#compute} for a more lambda-friendly version.
   *
   * @param computation the computation to perform.
   * @return the result returned by the computation.
   */
  <T> T runReadAction(@NotNull Computable<T> computation);

  /**
   * Runs the specified computation in a read action. Can be called from any thread. The action is executed
   * immediately if no write action is currently running, or blocked until the currently running write action
   * completes.<p></p>
   * <p>
   * See also {@link ReadAction#compute} for a more lambda-friendly version.
   *
   * @param computation the computation to perform.
   * @return the result returned by the computation.
   * @throws E re-frown from ThrowableComputable
   */
  <T, E extends Throwable> T runReadAction(@NotNull ThrowableComputable<T, E> computation) throws E;

  /**
   * Runs the specified write action. Must be called from the Swing dispatch thread. The action is executed
   * immediately if no read actions are currently running, or blocked until all read actions complete.<p></p>
   * <p>
   * See also {@link WriteAction#run} for a more lambda-friendly version.
   *
   * @param action the action to run
   */
  void runWriteAction(@NotNull Runnable action);

  /**
   * Runs the specified computation in a write action. Must be called from the Swing dispatch thread.
   * The action is executed immediately if no read actions or write actions are currently running,
   * or blocked until all read actions and write actions complete.<p></p>
   * <p>
   * See also {@link WriteAction#compute} for a more lambda-friendly version.
   *
   * @param computation the computation to run
   * @return the result returned by the computation.
   */
  <T> T runWriteAction(@NotNull Computable<T> computation);

  /**
   * Runs the specified computation in a write action. Must be called from the Swing dispatch thread.
   * The action is executed immediately if no read actions or write actions are currently running,
   * or blocked until all read actions and write actions complete.<p></p>
   * <p>
   * See also {@link WriteAction#compute} for a more lambda-friendly version.
   *
   * @param computation the computation to run
   * @return the result returned by the computation.
   * @throws E re-frown from ThrowableComputable
   */
  <T, E extends Throwable> T runWriteAction(@NotNull ThrowableComputable<T, E> computation) throws E;

  /**
   * Returns true if there is currently executing write action of the specified class.
   *
   * @param actionClass the class of the write action to return.
   * @return true if the action is running, or false if no action of the specified class is currently executing.
   */
  boolean hasWriteAction(@NotNull Class<?> actionClass);

  /**
   * Asserts whether the read access is allowed.
   */
  void assertReadAccessAllowed();

  /**
   * Asserts whether the write access is allowed.
   */
  void assertWriteAccessAllowed();

  /**
   * Asserts whether the method is being called from the event dispatch thread.
   */
  void assertIsDispatchThread();

  /**
   * @deprecated Use {@link #addApplicationListener(ApplicationListener, Disposable)} instead
   * Adds an {@link ApplicationListener}.
   *
   * @param listener the listener to add
   */
  @Deprecated
  void addApplicationListener(@NotNull ApplicationListener listener);

  /**
   * Adds an {@link ApplicationListener}.
   *
   * @param listener the listener to add
   * @param parent   the parent disposable which dispose will trigger this listener removal
   */
  void addApplicationListener(@NotNull ApplicationListener listener, @NotNull Disposable parent);

  /**
   * @deprecated Instead, just call {@code Disposer.dispose(disposable);} on disposable you've passed to {@link #addApplicationListener(ApplicationListener, Disposable)}
   * Removes an {@link ApplicationListener}.
   *
   * @param listener the listener to remove
   */
  @Deprecated
  void removeApplicationListener(@NotNull ApplicationListener listener);

  /**
   * Saves all open documents and projects.
   */
  void saveAll();

  /**
   * Saves application settings.
   */
  void saveSettings();

  /**
   * Exits the application, showing the exit confirmation prompt if it is enabled.
   */
  void exit();

  /**
   * Checks if the write access is currently allowed.
   *
   * @return true if the write access is currently allowed, false otherwise.
   * @see #assertWriteAccessAllowed()
   * @see #runWriteAction(Runnable)
   */
  @Contract(pure = true)
  boolean isWriteAccessAllowed();

  /**
   * Checks if the read access is currently allowed.
   *
   * @return true if the read access is currently allowed, false otherwise.
   * @see #assertReadAccessAllowed()
   * @see #runReadAction(Runnable)
   */
  @Contract(pure = true)
  boolean isReadAccessAllowed();

  /**
   * Checks if the current thread is the Swing dispatch thread.
   *
   * @return true if the current thread is the Swing dispatch thread, false otherwise.
   */
  @Contract(pure = true)
  boolean isDispatchThread();

  /**
   * @return a facade, which lets to call all those invokeLater() with a ActionCallback handle returned.
   */
  @NotNull
  ModalityInvokator getInvokator();

  /**
   * Causes {@code runnable.run()} to be executed asynchronously on the
   * AWT event dispatching thread, with {@link ModalityState#defaultModalityState()} modality state. This will happen after all
   * pending AWT events have been processed.<p/>
   * <p>
   * Please use this method instead of {@link javax.swing.SwingUtilities#invokeLater(Runnable)} or {@link com.intellij.util.ui.UIUtil} methods
   * for the reasons described in {@link ModalityState} documentation.
   *
   * @param runnable the runnable to execute.
   */
  void invokeLater(@NotNull Runnable runnable);

  /**
   * Causes {@code runnable.run()} to be executed asynchronously on the
   * AWT event dispatching thread - unless the expiration condition is fulfilled.
   * This will happen after all pending AWT events have been processed and in {@link ModalityState#defaultModalityState()} modality state
   * (or a state with less modal dialogs open).<p/>
   * <p>
   * Please use this method instead of {@link javax.swing.SwingUtilities#invokeLater(Runnable)} or {@link com.intellij.util.ui.UIUtil} methods
   * for the reasons described in {@link ModalityState} documentation.
   *
   * @param runnable the runnable to execute.
   * @param expired  condition to check before execution.
   */
  void invokeLater(@NotNull Runnable runnable, @NotNull Condition expired);

  /**
   * Causes {@code runnable.run()} to be executed asynchronously on the
   * AWT event dispatching thread, when IDEA is in the specified modality
   * state (or a state with less modal dialogs open).
   * <p>
   * Please use this method instead of {@link javax.swing.SwingUtilities#invokeLater(Runnable)} or {@link com.intellij.util.ui.UIUtil} methods
   * for the reasons described in {@link ModalityState} documentation.
   *
   * @param runnable the runnable to execute.
   * @param state    the state in which the runnable will be executed.
   */
  void invokeLater(@NotNull Runnable runnable, @NotNull ModalityState state);

  /**
   * Causes {@code runnable.run()} to be executed asynchronously on the
   * AWT event dispatching thread, when IDEA is in the specified modality
   * state(or a state with less modal dialogs open) - unless the expiration condition is fulfilled.
   * This will happen after all pending AWT events have been processed.
   * <p>
   * Please use this method instead of {@link javax.swing.SwingUtilities#invokeLater(Runnable)} or {@link com.intellij.util.ui.UIUtil} methods
   * for the reasons described in {@link ModalityState} documentation.
   *
   * @param runnable the runnable to execute.
   * @param state    the state in which the runnable will be executed.
   * @param expired  condition to check before execution.
   */
  void invokeLater(@NotNull Runnable runnable, @NotNull ModalityState state, @NotNull Condition expired);

  /**
   * <p>Causes {@code runnable.run()} to be executed synchronously on the
   * AWT event dispatching thread, when the IDE is in the specified modality
   * state (or a state with less modal dialogs open). This call blocks until all pending AWT events have been processed and (then)
   * {@code runnable.run()} returns.</p>
   *
   * <p>If current thread is an event dispatch thread then {@code runnable.run()}
   * is executed immediately regardless of the modality state.</p>
   * <p>
   * Please use this method instead of {@link javax.swing.SwingUtilities#invokeAndWait(Runnable)} or {@link com.intellij.util.ui.UIUtil} methods
   * for the reasons described in {@link ModalityState} documentation.
   *
   * @param runnable      the runnable to execute.
   * @param modalityState the state in which the runnable will be executed.
   * @throws ProcessCanceledException when the current thread is interrupted
   */
  void invokeAndWait(@NotNull Runnable runnable, @NotNull ModalityState modalityState) throws ProcessCanceledException;

  /**
   * Same as {@link #invokeAndWait(Runnable, ModalityState)}, using {@link ModalityState#defaultModalityState()}.
   */
  void invokeAndWait(@NotNull Runnable runnable) throws ProcessCanceledException;

  /**
   * Please use {@link ModalityState#current()} instead.
   *
   * @return the current modality state.
   */
  @NotNull
  ModalityState getCurrentModalityState();

  /**
   * Please use {@link ModalityState#stateForComponent(Component)} instead.
   *
   * @return the modality state for the dialog to which the specified component belongs.
   */
  @NotNull
  ModalityState getModalityStateForComponent(@NotNull Component c);

  /**
   * Please use {@link ModalityState#defaultModalityState()} instead.
   *
   * @return the modality state for the current thread.
   */
  @NotNull
  ModalityState getDefaultModalityState();

  /**
   * Please use {@link ModalityState#NON_MODAL} instead.
   *
   * @return the modality state for no modal dialogs.
   */
  @NotNull
  ModalityState getNoneModalityState();

  /**
   * Please use {@link ModalityState#any()} instead, and only if you absolutely must, after carefully reading its documentation.
   *
   * @return modality state which is always applicable
   */
  @NotNull
  ModalityState getAnyModalityState();

  /**
   * Returns the time of IDE start, in milliseconds since midnight, January 1, 1970 UTC.
   *
   * @return the IDE's start time.
   */
  long getStartTime();

  /**
   * Returns the time in milliseconds during which IDE received no input events.
   *
   * @return the idle time of IDE.
   */
  long getIdleTime();

  /**
   * Checks if IDE is currently running unit tests. No UI should be shown when unit
   * tests are being executed.
   *
   * @return true if IDEA is running unit tests, false otherwise
   */
  boolean isUnitTestMode();

  /**
   * Checks if IDE is running as a command line applet or in unit test mode.
   * No UI should be shown when IDE is running in this mode.
   *
   * @return true if IDE is running in UI-less mode, false otherwise
   */
  boolean isHeadlessEnvironment();

  boolean isOnAir();

  boolean hasUI();

  /**
   * Checks if IDE is running as a command line applet or in unit test mode.
   * UI can be shown (e.g. diff frame)
   *
   * @return true if IDE is running in command line  mode, false otherwise
   */
  boolean isCommandLine();

  /**
   * Requests pooled thread to execute the action.
   * <p>
   * This pool is an
   * <ul>
   * <li>Unbounded.</li>
   * <li>Application-wide, always active, non-shutdownable singleton.</li>
   * </ul>
   * You can use this pool for long-running and/or IO-bound tasks.
   *
   * @param action to be executed
   * @return future result
   */
  @NotNull
  Future<?> executeOnPooledThread(@NotNull Runnable action);

  /**
   * Requests pooled thread to execute the action.
   * <p>
   * This pool is an
   * <ul>
   * <li>Unbounded.</li>
   * <li>Application-wide, always active, non-shutdownable singleton.</li>
   * </ul>
   * You can use this pool for long-running and/or IO-bound tasks.
   *
   * @param action to be executed
   * @return future result
   */
  @NotNull
  <T> Future<T> executeOnPooledThread(@NotNull Callable<T> action);

  /**
   * @return true if application is currently disposing (but not yet disposed completely)
   */
  boolean isDisposeInProgress();

  /**
   * Checks if IDE is capable of restarting itself on the current platform and with the current execution mode.
   *
   * @return true if IDE can restart itself, false otherwise.
   */
  boolean isRestartCapable();

  /**
   * Exits and restarts IDE. If the current platform is not restart capable, only exits.
   */
  void restart();

  /**
   * Checks if the application is active.
   *
   * @return true if one of application windows is focused, false -- otherwise
   */
  boolean isActive();

  /**
   * @deprecated Use {@link #runReadAction(Runnable)} instead
   */
  @NotNull
  @Deprecated
  AccessToken acquireReadActionLock();

  /**
   * Returns lock used for write operations, should be closed in finally block
   *
   * @see #runWriteAction
   * @see WriteAction#run(ThrowableRunnable)
   * @see WriteAction#compute(ThrowableComputable)
   */
  @NotNull
  @Deprecated
  AccessToken acquireWriteActionLock(@NotNull Class marker);

  boolean isInternal();

  boolean isEAP();
<<<<<<< HEAD

  default boolean isNoBackgroundMode() {
    return isUnitTestMode() || (isHeadlessEnvironment() && !isOnAir());
  }
=======
>>>>>>> 38dd8b9a
}<|MERGE_RESOLUTION|>--- conflicted
+++ resolved
@@ -438,11 +438,8 @@
   boolean isInternal();
 
   boolean isEAP();
-<<<<<<< HEAD
 
   default boolean isNoBackgroundMode() {
     return isUnitTestMode() || (isHeadlessEnvironment() && !isOnAir());
   }
-=======
->>>>>>> 38dd8b9a
 }