--- conflicted
+++ resolved
@@ -57,30 +57,11 @@
     //final PsiFile psiFile = PsiDocumentManager.getInstance(project).getPsiFile(editor.getDocument());
     final PsiFile psiFile = PsiUtilBase.getPsiFileInEditor(editor, project);
     if (psiFile == null) return;
-<<<<<<< HEAD
-    CommandProcessor.getInstance().executeCommand(project, new Runnable() {
-      @Override
-      public void run() {
-        final CodeInsightActionHandler handler = getHandler();
-        final Runnable action = new Runnable() {
-          @Override
-          public void run() {
-            if (ApplicationManager.getApplication().hasUI() &&
-                !editor.getContentComponent().isShowing()) return;
-            handler.invoke(project, editor, psiFile);
-          }
-        };
-        if (handler.startInWriteAction()) {
-          ApplicationManager.getApplication().runWriteAction(action);
-        }
-        else {
-          action.run();
-        }
-=======
     CommandProcessor.getInstance().executeCommand(project, () -> {
       final CodeInsightActionHandler handler = getHandler();
       final Runnable action = () -> {
-        if (!ApplicationManager.getApplication().isUnitTestMode() && !editor.getContentComponent().isShowing()) return;
+        if (ApplicationManager.getApplication().hasUI() &&
+                !editor.getContentComponent().isShowing()) return;
         handler.invoke(project, editor, psiFile);
       };
       if (handler.startInWriteAction()) {
@@ -88,7 +69,6 @@
       }
       else {
         action.run();
->>>>>>> bd50525b
       }
     }, getCommandName(), DocCommandGroupId.noneGroupId(editor.getDocument()));
   }
