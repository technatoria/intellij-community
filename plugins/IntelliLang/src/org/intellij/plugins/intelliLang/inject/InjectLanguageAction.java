/*
 * Copyright 2006 Sascha Weinreuter
 *
 * Licensed under the Apache License, Version 2.0 (the "License");
 * you may not use this file except in compliance with the License.
 * You may obtain a copy of the License at
 *
 *     http://www.apache.org/licenses/LICENSE-2.0
 *
 * Unless required by applicable law or agreed to in writing, software
 * distributed under the License is distributed on an "AS IS" BASIS,
 * WITHOUT WARRANTIES OR CONDITIONS OF ANY KIND, either express or implied.
 * See the License for the specific language governing permissions and
 * limitations under the License.
 */
package org.intellij.plugins.intelliLang.inject;

import com.intellij.codeInsight.intention.IntentionAction;
<<<<<<< HEAD
=======
import com.intellij.psi.impl.source.tree.injected.InjectedLanguageUtil;
import com.intellij.ui.ListCellRendererWrapper;
>>>>>>> 990efb27
import com.intellij.injected.editor.EditorWindow;
import com.intellij.lang.Language;
import com.intellij.lang.injection.InjectedLanguageManager;
import com.intellij.openapi.application.ApplicationManager;
import com.intellij.openapi.editor.Editor;
import com.intellij.openapi.fileTypes.FileType;
import com.intellij.openapi.options.Configurable;
import com.intellij.openapi.project.Project;
import com.intellij.openapi.ui.popup.PopupChooserBuilder;
import com.intellij.openapi.util.Pair;
import com.intellij.openapi.util.TextRange;
import com.intellij.openapi.vfs.VirtualFile;
import com.intellij.psi.PsiElement;
import com.intellij.psi.PsiFile;
import com.intellij.psi.PsiLanguageInjectionHost;
import com.intellij.psi.util.PsiTreeUtil;
import com.intellij.ui.ListCellRendererWrapper;
import com.intellij.ui.components.JBList;
import com.intellij.util.FileContentUtil;
import com.intellij.util.Function;
import com.intellij.util.IncorrectOperationException;
import com.intellij.util.Processor;
import com.intellij.util.ui.EmptyIcon;
import org.intellij.plugins.intelliLang.Configuration;
import org.jetbrains.annotations.NonNls;
import org.jetbrains.annotations.NotNull;
import org.jetbrains.annotations.Nullable;

import javax.swing.*;
import java.util.Arrays;
import java.util.Collections;
import java.util.List;

public class InjectLanguageAction implements IntentionAction {
  @NonNls private static final String INJECT_LANGUAGE_FAMILY = "Inject Language";

  @NotNull
  public String getText() {
    return INJECT_LANGUAGE_FAMILY;
  }

  @NotNull
  public String getFamilyName() {
    return INJECT_LANGUAGE_FAMILY;
  }

  public boolean isAvailable(@NotNull Project project, Editor editor, PsiFile file) {
    final PsiLanguageInjectionHost host = findInjectionHost(editor, file);
    if (host == null) return false;
<<<<<<< HEAD
    final List<Pair<PsiElement, TextRange>> injectedPsi = InjectedLanguageManager.getInstance(project).getInjectedPsiFiles(host);
=======
    final List<Pair<PsiElement, TextRange>> injectedPsi = InjectedLanguageUtil.getInstance().getInjectedPsiFiles(host);
>>>>>>> 990efb27
    return injectedPsi == null || injectedPsi.isEmpty();
  }

  @Nullable
  protected static PsiLanguageInjectionHost findInjectionHost(Editor editor, PsiFile file) {
    if (editor instanceof EditorWindow) return null;
    final int offset = editor.getCaretModel().getOffset();
    final PsiLanguageInjectionHost host = PsiTreeUtil.getParentOfType(file.findElementAt(offset), PsiLanguageInjectionHost.class, false);
    if (host == null) return null;
    return host.isValidHost()? host : null;
  }

  public void invoke(@NotNull final Project project, final Editor editor, final PsiFile file) throws IncorrectOperationException {
    doChooseLanguageToInject(editor, new Processor<String>() {
      public boolean process(final String languageId) {
        if (project.isDisposed()) return false;
        ApplicationManager.getApplication().runReadAction(new Runnable() {
          public void run() {
            invokeImpl(project, editor, file, languageId);
          }
        });
        return false;
      }
    });
  }

  private static void invokeImpl(Project project, Editor editor, PsiFile file, String languageId) {
    final PsiLanguageInjectionHost host = findInjectionHost(editor, file);
    if (host == null) return;
    if (defaultFunctionalityWorked(host, languageId)) return;
    final Language language = InjectedLanguage.findLanguageById(languageId);
    try {
      for (LanguageInjectionSupport support : InjectorUtils.getActiveInjectionSupports()) {
        if (support.addInjectionInPlace(language, host)) return;
      }
      TemporaryPlacesRegistry.getInstance(project).getLanguageInjectionSupport().addInjectionInPlace(language, host);
    }
    finally {
      FileContentUtil.reparseFiles(project, Collections.<VirtualFile>emptyList(), true);
    }
  }

  private static boolean defaultFunctionalityWorked(final PsiLanguageInjectionHost host, final String languageId) {
    return Configuration.getProjectInstance(host.getProject()).setHostInjectionEnabled(host, Collections.singleton(languageId), true);
  }

  private static boolean doChooseLanguageToInject(Editor editor, final Processor<String> onChosen) {
    final String[] langIds = InjectedLanguage.getAvailableLanguageIDs();
    Arrays.sort(langIds);

    final JList list = new JBList(langIds);
    list.setCellRenderer(new ListCellRendererWrapper<String>(list.getCellRenderer()) {
      @Override
      public void customize(JList list, String value, int index, boolean selected, boolean hasFocus) {
        final Language language = InjectedLanguage.findLanguageById(value);
        assert language != null;
        final FileType ft = language.getAssociatedFileType();
        setIcon(ft != null ? ft.getIcon() : EmptyIcon.ICON_16);
        setText(language.getDisplayName() + (ft != null ? " (" + ft.getDescription() + ")" : ""));
      }
    });
    new PopupChooserBuilder(list).setItemChoosenCallback(new Runnable() {
      public void run() {
        final String string = (String)list.getSelectedValue();
        onChosen.process(string);
      }
    }).setFilteringEnabled(new Function.Self<Object, String>())
      .createPopup().showInBestPositionFor(editor);
    return true;
  }

  public boolean startInWriteAction() {
    return false;
  }

  public static boolean doEditConfigurable(final Project project, final Configurable configurable) {
    return true; //ShowSettingsUtil.getInstance().editConfigurable(project, configurable);
  }
}<|MERGE_RESOLUTION|>--- conflicted
+++ resolved
@@ -1,156 +1,147 @@
-/*
- * Copyright 2006 Sascha Weinreuter
- *
- * Licensed under the Apache License, Version 2.0 (the "License");
- * you may not use this file except in compliance with the License.
- * You may obtain a copy of the License at
- *
- *     http://www.apache.org/licenses/LICENSE-2.0
- *
- * Unless required by applicable law or agreed to in writing, software
- * distributed under the License is distributed on an "AS IS" BASIS,
- * WITHOUT WARRANTIES OR CONDITIONS OF ANY KIND, either express or implied.
- * See the License for the specific language governing permissions and
- * limitations under the License.
- */
-package org.intellij.plugins.intelliLang.inject;
-
-import com.intellij.codeInsight.intention.IntentionAction;
-<<<<<<< HEAD
-=======
-import com.intellij.psi.impl.source.tree.injected.InjectedLanguageUtil;
-import com.intellij.ui.ListCellRendererWrapper;
->>>>>>> 990efb27
-import com.intellij.injected.editor.EditorWindow;
-import com.intellij.lang.Language;
-import com.intellij.lang.injection.InjectedLanguageManager;
-import com.intellij.openapi.application.ApplicationManager;
-import com.intellij.openapi.editor.Editor;
-import com.intellij.openapi.fileTypes.FileType;
-import com.intellij.openapi.options.Configurable;
-import com.intellij.openapi.project.Project;
-import com.intellij.openapi.ui.popup.PopupChooserBuilder;
-import com.intellij.openapi.util.Pair;
-import com.intellij.openapi.util.TextRange;
-import com.intellij.openapi.vfs.VirtualFile;
-import com.intellij.psi.PsiElement;
-import com.intellij.psi.PsiFile;
-import com.intellij.psi.PsiLanguageInjectionHost;
-import com.intellij.psi.util.PsiTreeUtil;
-import com.intellij.ui.ListCellRendererWrapper;
-import com.intellij.ui.components.JBList;
-import com.intellij.util.FileContentUtil;
-import com.intellij.util.Function;
-import com.intellij.util.IncorrectOperationException;
-import com.intellij.util.Processor;
-import com.intellij.util.ui.EmptyIcon;
-import org.intellij.plugins.intelliLang.Configuration;
-import org.jetbrains.annotations.NonNls;
-import org.jetbrains.annotations.NotNull;
-import org.jetbrains.annotations.Nullable;
-
-import javax.swing.*;
-import java.util.Arrays;
-import java.util.Collections;
-import java.util.List;
-
-public class InjectLanguageAction implements IntentionAction {
-  @NonNls private static final String INJECT_LANGUAGE_FAMILY = "Inject Language";
-
-  @NotNull
-  public String getText() {
-    return INJECT_LANGUAGE_FAMILY;
-  }
-
-  @NotNull
-  public String getFamilyName() {
-    return INJECT_LANGUAGE_FAMILY;
-  }
-
-  public boolean isAvailable(@NotNull Project project, Editor editor, PsiFile file) {
-    final PsiLanguageInjectionHost host = findInjectionHost(editor, file);
-    if (host == null) return false;
-<<<<<<< HEAD
-    final List<Pair<PsiElement, TextRange>> injectedPsi = InjectedLanguageManager.getInstance(project).getInjectedPsiFiles(host);
-=======
-    final List<Pair<PsiElement, TextRange>> injectedPsi = InjectedLanguageUtil.getInstance().getInjectedPsiFiles(host);
->>>>>>> 990efb27
-    return injectedPsi == null || injectedPsi.isEmpty();
-  }
-
-  @Nullable
-  protected static PsiLanguageInjectionHost findInjectionHost(Editor editor, PsiFile file) {
-    if (editor instanceof EditorWindow) return null;
-    final int offset = editor.getCaretModel().getOffset();
-    final PsiLanguageInjectionHost host = PsiTreeUtil.getParentOfType(file.findElementAt(offset), PsiLanguageInjectionHost.class, false);
-    if (host == null) return null;
-    return host.isValidHost()? host : null;
-  }
-
-  public void invoke(@NotNull final Project project, final Editor editor, final PsiFile file) throws IncorrectOperationException {
-    doChooseLanguageToInject(editor, new Processor<String>() {
-      public boolean process(final String languageId) {
-        if (project.isDisposed()) return false;
-        ApplicationManager.getApplication().runReadAction(new Runnable() {
-          public void run() {
-            invokeImpl(project, editor, file, languageId);
-          }
-        });
-        return false;
-      }
-    });
-  }
-
-  private static void invokeImpl(Project project, Editor editor, PsiFile file, String languageId) {
-    final PsiLanguageInjectionHost host = findInjectionHost(editor, file);
-    if (host == null) return;
-    if (defaultFunctionalityWorked(host, languageId)) return;
-    final Language language = InjectedLanguage.findLanguageById(languageId);
-    try {
-      for (LanguageInjectionSupport support : InjectorUtils.getActiveInjectionSupports()) {
-        if (support.addInjectionInPlace(language, host)) return;
-      }
-      TemporaryPlacesRegistry.getInstance(project).getLanguageInjectionSupport().addInjectionInPlace(language, host);
-    }
-    finally {
-      FileContentUtil.reparseFiles(project, Collections.<VirtualFile>emptyList(), true);
-    }
-  }
-
-  private static boolean defaultFunctionalityWorked(final PsiLanguageInjectionHost host, final String languageId) {
-    return Configuration.getProjectInstance(host.getProject()).setHostInjectionEnabled(host, Collections.singleton(languageId), true);
-  }
-
-  private static boolean doChooseLanguageToInject(Editor editor, final Processor<String> onChosen) {
-    final String[] langIds = InjectedLanguage.getAvailableLanguageIDs();
-    Arrays.sort(langIds);
-
-    final JList list = new JBList(langIds);
-    list.setCellRenderer(new ListCellRendererWrapper<String>(list.getCellRenderer()) {
-      @Override
-      public void customize(JList list, String value, int index, boolean selected, boolean hasFocus) {
-        final Language language = InjectedLanguage.findLanguageById(value);
-        assert language != null;
-        final FileType ft = language.getAssociatedFileType();
-        setIcon(ft != null ? ft.getIcon() : EmptyIcon.ICON_16);
-        setText(language.getDisplayName() + (ft != null ? " (" + ft.getDescription() + ")" : ""));
-      }
-    });
-    new PopupChooserBuilder(list).setItemChoosenCallback(new Runnable() {
-      public void run() {
-        final String string = (String)list.getSelectedValue();
-        onChosen.process(string);
-      }
-    }).setFilteringEnabled(new Function.Self<Object, String>())
-      .createPopup().showInBestPositionFor(editor);
-    return true;
-  }
-
-  public boolean startInWriteAction() {
-    return false;
-  }
-
-  public static boolean doEditConfigurable(final Project project, final Configurable configurable) {
-    return true; //ShowSettingsUtil.getInstance().editConfigurable(project, configurable);
-  }
-}+/*
+ * Copyright 2006 Sascha Weinreuter
+ *
+ * Licensed under the Apache License, Version 2.0 (the "License");
+ * you may not use this file except in compliance with the License.
+ * You may obtain a copy of the License at
+ *
+ *     http://www.apache.org/licenses/LICENSE-2.0
+ *
+ * Unless required by applicable law or agreed to in writing, software
+ * distributed under the License is distributed on an "AS IS" BASIS,
+ * WITHOUT WARRANTIES OR CONDITIONS OF ANY KIND, either express or implied.
+ * See the License for the specific language governing permissions and
+ * limitations under the License.
+ */
+package org.intellij.plugins.intelliLang.inject;
+
+import com.intellij.codeInsight.intention.IntentionAction;
+import com.intellij.injected.editor.EditorWindow;
+import com.intellij.lang.Language;
+import com.intellij.lang.injection.InjectedLanguageManager;
+import com.intellij.openapi.application.ApplicationManager;
+import com.intellij.openapi.editor.Editor;
+import com.intellij.openapi.fileTypes.FileType;
+import com.intellij.openapi.options.Configurable;
+import com.intellij.openapi.project.Project;
+import com.intellij.openapi.ui.popup.PopupChooserBuilder;
+import com.intellij.openapi.util.Pair;
+import com.intellij.openapi.util.TextRange;
+import com.intellij.openapi.vfs.VirtualFile;
+import com.intellij.psi.PsiElement;
+import com.intellij.psi.PsiFile;
+import com.intellij.psi.PsiLanguageInjectionHost;
+import com.intellij.psi.util.PsiTreeUtil;
+import com.intellij.ui.ListCellRendererWrapper;
+import com.intellij.ui.components.JBList;
+import com.intellij.util.FileContentUtil;
+import com.intellij.util.Function;
+import com.intellij.util.IncorrectOperationException;
+import com.intellij.util.Processor;
+import com.intellij.util.ui.EmptyIcon;
+import org.intellij.plugins.intelliLang.Configuration;
+import org.jetbrains.annotations.NonNls;
+import org.jetbrains.annotations.NotNull;
+import org.jetbrains.annotations.Nullable;
+
+import javax.swing.*;
+import java.util.Arrays;
+import java.util.Collections;
+import java.util.List;
+
+public class InjectLanguageAction implements IntentionAction {
+  @NonNls private static final String INJECT_LANGUAGE_FAMILY = "Inject Language";
+
+  @NotNull
+  public String getText() {
+    return INJECT_LANGUAGE_FAMILY;
+  }
+
+  @NotNull
+  public String getFamilyName() {
+    return INJECT_LANGUAGE_FAMILY;
+  }
+
+  public boolean isAvailable(@NotNull Project project, Editor editor, PsiFile file) {
+    final PsiLanguageInjectionHost host = findInjectionHost(editor, file);
+    if (host == null) return false;
+    final List<Pair<PsiElement, TextRange>> injectedPsi = InjectedLanguageManager.getInstance(project).getInjectedPsiFiles(host);
+    return injectedPsi == null || injectedPsi.isEmpty();
+  }
+
+  @Nullable
+  protected static PsiLanguageInjectionHost findInjectionHost(Editor editor, PsiFile file) {
+    if (editor instanceof EditorWindow) return null;
+    final int offset = editor.getCaretModel().getOffset();
+    final PsiLanguageInjectionHost host = PsiTreeUtil.getParentOfType(file.findElementAt(offset), PsiLanguageInjectionHost.class, false);
+    if (host == null) return null;
+    return host.isValidHost()? host : null;
+  }
+
+  public void invoke(@NotNull final Project project, final Editor editor, final PsiFile file) throws IncorrectOperationException {
+    doChooseLanguageToInject(editor, new Processor<String>() {
+      public boolean process(final String languageId) {
+        if (project.isDisposed()) return false;
+        ApplicationManager.getApplication().runReadAction(new Runnable() {
+          public void run() {
+            invokeImpl(project, editor, file, languageId);
+          }
+        });
+        return false;
+      }
+    });
+  }
+
+  private static void invokeImpl(Project project, Editor editor, PsiFile file, String languageId) {
+    final PsiLanguageInjectionHost host = findInjectionHost(editor, file);
+    if (host == null) return;
+    if (defaultFunctionalityWorked(host, languageId)) return;
+    final Language language = InjectedLanguage.findLanguageById(languageId);
+    try {
+      for (LanguageInjectionSupport support : InjectorUtils.getActiveInjectionSupports()) {
+        if (support.addInjectionInPlace(language, host)) return;
+      }
+      TemporaryPlacesRegistry.getInstance(project).getLanguageInjectionSupport().addInjectionInPlace(language, host);
+    }
+    finally {
+      FileContentUtil.reparseFiles(project, Collections.<VirtualFile>emptyList(), true);
+    }
+  }
+
+  private static boolean defaultFunctionalityWorked(final PsiLanguageInjectionHost host, final String languageId) {
+    return Configuration.getProjectInstance(host.getProject()).setHostInjectionEnabled(host, Collections.singleton(languageId), true);
+  }
+
+  private static boolean doChooseLanguageToInject(Editor editor, final Processor<String> onChosen) {
+    final String[] langIds = InjectedLanguage.getAvailableLanguageIDs();
+    Arrays.sort(langIds);
+
+    final JList list = new JBList(langIds);
+    list.setCellRenderer(new ListCellRendererWrapper<String>(list.getCellRenderer()) {
+      @Override
+      public void customize(JList list, String value, int index, boolean selected, boolean hasFocus) {
+        final Language language = InjectedLanguage.findLanguageById(value);
+        assert language != null;
+        final FileType ft = language.getAssociatedFileType();
+        setIcon(ft != null ? ft.getIcon() : EmptyIcon.ICON_16);
+        setText(language.getDisplayName() + (ft != null ? " (" + ft.getDescription() + ")" : ""));
+      }
+    });
+    new PopupChooserBuilder(list).setItemChoosenCallback(new Runnable() {
+      public void run() {
+        final String string = (String)list.getSelectedValue();
+        onChosen.process(string);
+      }
+    }).setFilteringEnabled(new Function.Self<Object, String>())
+      .createPopup().showInBestPositionFor(editor);
+    return true;
+  }
+
+  public boolean startInWriteAction() {
+    return false;
+  }
+
+  public static boolean doEditConfigurable(final Project project, final Configurable configurable) {
+    return true; //ShowSettingsUtil.getInstance().editConfigurable(project, configurable);
+  }
+}