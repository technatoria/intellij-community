--- conflicted
+++ resolved
@@ -28,21 +28,6 @@
   }
 
   public void testNewIndentedSequenceItem_indentedSequence() {
-<<<<<<< HEAD
-    doTest("\n", true);
-  }
-
-  public void testNewIndentedSequenceItem_sameIndent() {
-    doTest("\n", false);
-  }
-
-  public void testNewSequenceItemZeroIndent_indentedSequence() {
-    doTest("\n", true);
-  }
-
-  public void testNewSequenceItemZeroIndent_sameIndent() {
-    doTest("\n", false);
-=======
     doTestForSettings("\n", true, false);
   }
 
@@ -72,7 +57,6 @@
 
   public void testNewZeroIndentAutoHyphen_sameIndent() {
     doTestForSettings("\n", false, true);
->>>>>>> ae188817
   }
 
   public void testEmptyInlinedValue() {
@@ -99,24 +83,6 @@
     doTest("\n");
   }
 
-<<<<<<< HEAD
-  public void testAutoDecreaseHyphenIndent() {
-    doTest("- ", false);
-  }
-
-  public void testAutoIncreaseHyphenIndent() {
-    doTest("- ", true);
-  }
-
-  public void testDoNotChangeHyphenIndent1() {
-    doTest("- ");
-  }
-
-  public void testDoNotChangeHyphenIndent2() {
-    doTest("- ");
-  }
-
-=======
   public void testRemoveHyphenOnEnterInTheMiddleItem() {
     doTest("\n");
   }
@@ -126,7 +92,6 @@
   }
 
   @SuppressWarnings("SameParameterValue")
->>>>>>> ae188817
   private void doTest(@NotNull String insert) {
     String testName = getTestName(true);
     myFixture.configureByFile(testName + ".yml");
@@ -134,12 +99,8 @@
     myFixture.checkResultByFile(testName + ".txt");
   }
 
-<<<<<<< HEAD
-  private void doTest(@NotNull String insert, boolean indentSequenceVal) {
-=======
   @SuppressWarnings("SameParameterValue")
   private void doTestForSettings(@NotNull String insert, boolean indentSequenceVal, boolean autoHyphen) {
->>>>>>> ae188817
     String testName = getTestName(true);
     String fileName = ObjectUtils.notNull(StringUtil.substringBefore(testName, "_"), testName);
     myFixture.configureByFile(fileName + ".yml");
