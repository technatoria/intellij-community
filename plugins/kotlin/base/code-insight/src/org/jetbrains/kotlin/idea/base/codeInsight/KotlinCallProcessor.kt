--- conflicted
+++ resolved
@@ -20,15 +20,9 @@
 
 sealed interface CallTarget {
     val caller: KtElement
-<<<<<<< HEAD
-    val call: KtCall
-    val partiallyAppliedSymbol: KtPartiallyAppliedSymbol<KaCallableSymbol, KtCallableSignature<KaCallableSymbol>>
+    val call: KaCall
+    val partiallyAppliedSymbol: KaPartiallyAppliedSymbol<KaCallableSymbol, KtCallableSignature<KaCallableSymbol>>
     val symbol: KaCallableSymbol
-=======
-    val call: KaCall
-    val partiallyAppliedSymbol: KaPartiallyAppliedSymbol<KtCallableSymbol, KtCallableSignature<KtCallableSymbol>>
-    val symbol: KtCallableSymbol
->>>>>>> f8d0b80e
 
     val anchor: PsiElement
         get() = when (val element = caller) {
@@ -44,13 +38,8 @@
         }
 }
 
-<<<<<<< HEAD
 sealed interface TypedCallTarget<out S : KaCallableSymbol, out C : KtCallableSignature<S>> : CallTarget {
-    override val partiallyAppliedSymbol: KtPartiallyAppliedSymbol<S, C>
-=======
-sealed interface TypedCallTarget<out S : KtCallableSymbol, out C : KtCallableSignature<S>> : CallTarget {
     override val partiallyAppliedSymbol: KaPartiallyAppliedSymbol<S, C>
->>>>>>> f8d0b80e
     override val symbol: S
 }
 
@@ -65,17 +54,10 @@
 
 class FunctionCallTarget(
     override val caller: KtElement,
-<<<<<<< HEAD
-    override val call: KtCall,
-    override val partiallyAppliedSymbol: KtPartiallyAppliedFunctionSymbol<KaFunctionLikeSymbol>
+    override val call: KaCall,
+    override val partiallyAppliedSymbol: KaPartiallyAppliedFunctionSymbol<KaFunctionLikeSymbol>
 ) : TypedCallTarget<KaFunctionLikeSymbol, KtFunctionLikeSignature<KaFunctionLikeSymbol>> {
     override val symbol: KaFunctionLikeSymbol
-=======
-    override val call: KaCall,
-    override val partiallyAppliedSymbol: KaPartiallyAppliedFunctionSymbol<KtFunctionLikeSymbol>
-) : TypedCallTarget<KtFunctionLikeSymbol, KtFunctionLikeSignature<KtFunctionLikeSymbol>> {
-    override val symbol: KtFunctionLikeSymbol
->>>>>>> f8d0b80e
         get() = partiallyAppliedSymbol.symbol
 }
 
@@ -90,11 +72,7 @@
      * Processes a call that resolved as an error.
      * If false is returned from this function, no further elements will be processed.
      */
-<<<<<<< HEAD
-    fun KaSession.processUnresolvedCall(element: KtElement, callInfo: KtCallInfo?): Boolean
-=======
-    fun KtAnalysisSession.processUnresolvedCall(element: KtElement, callInfo: KaCallInfo?): Boolean
->>>>>>> f8d0b80e
+    fun KaSession.processUnresolvedCall(element: KtElement, callInfo: KaCallInfo?): Boolean
 }
 
 private fun (KaSession.(CallTarget) -> Unit).toCallTargetProcessor(): KotlinCallTargetProcessor {
@@ -105,11 +83,7 @@
             return true
         }
 
-<<<<<<< HEAD
-        override fun KaSession.processUnresolvedCall(element: KtElement, callInfo: KtCallInfo?): Boolean {
-=======
-        override fun KtAnalysisSession.processUnresolvedCall(element: KtElement, callInfo: KaCallInfo?): Boolean {
->>>>>>> f8d0b80e
+        override fun KaSession.processUnresolvedCall(element: KtElement, callInfo: KaCallInfo?): Boolean {
             return true
         }
     }
