--- conflicted
+++ resolved
@@ -89,11 +89,8 @@
     <orderEntry type="module" module-name="kotlin.jvm-debugger.base.util" scope="RUNTIME" />
     <orderEntry type="module" module-name="kotlin.jvm-debugger.core" scope="RUNTIME" />
     <orderEntry type="module" module-name="kotlin.navigation" scope="TEST" />
-<<<<<<< HEAD
+    <orderEntry type="module" module-name="kotlin.refactorings.rename.k2" scope="RUNTIME" />
     <orderEntry type="module" module-name="kotlin.code-insight.k2" scope="RUNTIME" />
     <orderEntry type="module" module-name="kotlin.highlighting" scope="RUNTIME" />
-=======
-    <orderEntry type="module" module-name="kotlin.refactorings.rename.k2" scope="RUNTIME" />
->>>>>>> a70ecb14
   </component>
 </module>