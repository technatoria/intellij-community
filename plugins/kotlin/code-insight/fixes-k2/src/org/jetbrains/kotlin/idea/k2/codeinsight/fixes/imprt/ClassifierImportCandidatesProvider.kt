--- conflicted
+++ resolved
@@ -50,13 +50,9 @@
         return buildList {
             addAll(indexProvider.getKotlinClassesByName(unresolvedName) { acceptsKotlinClass(it) })
             addAll(indexProvider.getJavaClassesByName(unresolvedName) { acceptsJavaClass(it) })
-<<<<<<< HEAD
         }
             .map { ClassLikeImportCandidate(it) }
-            .filter { it.isVisible(fileSymbol) && it.classId != null && acceptsClassLikeSymbol(it.symbol) }
-=======
-        }.filter { it.classId != null && it.isVisible(visibilityChecker) && acceptsClassLikeSymbol(it) }
->>>>>>> 5de3cbdd
+            .filter { it.classId != null && it.isVisible(visibilityChecker) && acceptsClassLikeSymbol(it.symbol) }
     }
 }
 
