// Copyright 2000-2017 JetBrains s.r.o. Use of this source code is governed by the Apache 2.0 license that can be found in the LICENSE file.
package org.jetbrains.idea.svn.branchConfig;

import com.intellij.openapi.application.ApplicationManager;
import com.intellij.openapi.progress.ProgressIndicator;
import com.intellij.openapi.progress.Task;
import com.intellij.openapi.project.Project;
import com.intellij.openapi.ui.popup.JBPopup;
import com.intellij.openapi.ui.popup.JBPopupFactory;
import com.intellij.openapi.ui.popup.ListSeparator;
import com.intellij.openapi.ui.popup.PopupStep;
import com.intellij.openapi.ui.popup.util.BaseListPopupStep;
import com.intellij.openapi.vfs.VirtualFile;
<<<<<<< HEAD
import com.intellij.util.NullableFunction;
import com.intellij.util.containers.ContainerUtil;
import com.intellij.util.continuation.ModalityIgnorantBackgroundableTask;
=======
import com.intellij.ui.components.JBList;
>>>>>>> 76f5832e
import com.intellij.util.text.DateFormatUtil;
import com.intellij.util.ui.JBUI;
import com.intellij.util.ui.UIUtil;
import org.jetbrains.annotations.NotNull;
import org.jetbrains.annotations.Nullable;
import org.jetbrains.idea.svn.RootUrlInfo;
import org.jetbrains.idea.svn.SvnBundle;
import org.jetbrains.idea.svn.SvnFileUrlMapping;
import org.jetbrains.idea.svn.SvnVcs;
import org.jetbrains.idea.svn.api.Url;

import javax.swing.*;
import java.awt.*;
import java.util.ArrayList;
import java.util.List;

import static com.intellij.openapi.util.text.StringUtil.isEmptyOrSpaces;
import static com.intellij.openapi.vfs.VfsUtilCore.virtualToIoFile;

public class SelectBranchPopup {
  private final static String CONFIGURE_MESSAGE = SvnBundle.message("configure.branches.item");

  private SelectBranchPopup() {
  }

  public interface BranchSelectedCallback {
    void branchSelected(Project project, SvnBranchConfigurationNew configuration, String url, long revision);
  }

  public static void show(@NotNull Project project,
                          @NotNull VirtualFile file,
                          @NotNull BranchSelectedCallback callback,
                          @Nullable String title) {
    show(project, file, callback, title, null);
  }

  public static void show(@NotNull Project project,
                          @NotNull VirtualFile file,
                          @NotNull BranchSelectedCallback callback,
                          @Nullable String title,
                          @Nullable Component component) {
    SvnFileUrlMapping urlMapping = SvnVcs.getInstance(project).getSvnFileUrlMapping();
    Url svnurl = urlMapping.getUrlForFile(virtualToIoFile(file));

    if (svnurl != null) {
      RootUrlInfo rootUrlInfo = urlMapping.getWcRootForUrl(svnurl);

      if (rootUrlInfo != null) {
        // not vcs root but wc root is ok
        showForBranchRoot(project, rootUrlInfo.getVirtualFile(), callback, title, component);
      }
    }
  }

  public static void showForBranchRoot(@NotNull Project project,
                                       @NotNull VirtualFile vcsRoot,
                                       @NotNull BranchSelectedCallback callback,
                                       @Nullable String title) {
    showForBranchRoot(project, vcsRoot, callback, title, null);
  }

  public static void showForBranchRoot(@NotNull Project project,
                                       @NotNull VirtualFile vcsRoot,
                                       @NotNull BranchSelectedCallback callback,
                                       @Nullable String title,
                                       @Nullable Component component) {
    SvnBranchConfigurationNew configuration = SvnBranchConfigurationManager.getInstance(project).get(vcsRoot);
    List<String> items = new ArrayList<>();

    if (!isEmptyOrSpaces(configuration.getTrunkUrl())) {
      items.add(getTrunkString(configuration));
    }
    items.addAll(configuration.getBranchUrls());
    items.add(CONFIGURE_MESSAGE);

    BranchBasesPopupStep step = new BranchBasesPopupStep(project, vcsRoot, configuration, callback, items, title, component);
    step.showPopupAt(JBPopupFactory.getInstance().createListPopup(step));
  }

  @NotNull
  private static String getTrunkString(@NotNull SvnBranchConfigurationNew configuration) {
    return configuration.getTrunkUrl() + " (trunk)";
  }

  @NotNull
  private static String getBranchName(@NotNull SvnBranchItem branch) {
    return Url.tail(branch.getUrl());
  }

  private static class BranchBasesPopupStep extends BaseListPopupStep<String> {
    @NotNull private final Project myProject;
    @NotNull private final VirtualFile myVcsRoot;
    @NotNull private final SvnBranchConfigurationNew myConfiguration;
    @NotNull private final BranchSelectedCallback myCallback;
    @Nullable private final Component myComponent;
    @NotNull private final String myTrunkString;

    private static final String REFRESH_MESSAGE = SvnBundle.message("refresh.branches.item");

    public BranchBasesPopupStep(@NotNull Project project,
                                @NotNull VirtualFile vcsRoot,
                                @NotNull SvnBranchConfigurationNew configuration,
                                @NotNull BranchSelectedCallback callback,
                                @NotNull List<String> items,
                                @Nullable String title,
                                @Nullable Component component) {
      myProject = project;
      myVcsRoot = vcsRoot;
      myConfiguration = configuration;
      myTrunkString = getTrunkString(configuration);
      myCallback = callback;
      myComponent = component;
      init(title, items, null);
    }

    @Override
    public ListSeparator getSeparatorAbove(String value) {
      return CONFIGURE_MESSAGE.equals(value) || REFRESH_MESSAGE.equals(value) ? new ListSeparator("") : null;
    }

    @NotNull
    @Override
    public String getTextFor(@NotNull String value) {
      int pos = value.lastIndexOf('/');
      if (pos < 0) {
        return value;
      }
      if (myConfiguration.getTrunkUrl() == null || !value.startsWith(myConfiguration.getTrunkUrl())) {
        return value.substring(pos + 1) + "...";
      }
      return value.substring(pos + 1);
    }

    @Override
    public PopupStep onChosen(String selectedValue, boolean finalChoice) {
      if (CONFIGURE_MESSAGE.equals(selectedValue)) {
        return doFinalStep(() -> BranchConfigurationDialog.configureBranches(myProject, myVcsRoot));
      }
      else if (myTrunkString.equals(selectedValue)) {
        return doFinalStep(() -> myCallback.branchSelected(myProject, myConfiguration, myConfiguration.getTrunkUrl(), -1));
      }
      else if (selectedValue.equals(myConfiguration.getTrunkUrl())) {
        return doFinalStep(() -> myCallback.branchSelected(myProject, myConfiguration, selectedValue, -1));
      }
      else {
        return doFinalStep(() -> showBranchPopup(selectedValue));
      }
    }

    private void loadBranches(@NotNull String selectedBranchesHolder, @NotNull Runnable runnable) {
      new Task.Backgroundable(myProject, SvnBundle.message("compare.with.branch.progress.loading.branches"), true) {
        @Override
        public void onFinished() {
          runnable.run();
        }

        @Override
        public void run(@NotNull ProgressIndicator indicator) {
          NewRootBunch manager = SvnBranchConfigurationManager.getInstance(myProject).getSvnBranchConfigManager();

          manager.reloadBranches(myVcsRoot, selectedBranchesHolder, InfoReliability.setByUser, false);
        }
      }.queue();
    }

    private void showBranchPopup(String selectedValue) {
      List<SvnBranchItem> branches = myConfiguration.getBranches(selectedValue);
      if (branches == null) {
        return;
      }

      Object[] items = new Object[branches.size() + 1];
      System.arraycopy(branches.toArray(), 0, items, 0, branches.size());
      items[items.length - 1] = REFRESH_MESSAGE;

<<<<<<< HEAD
      final JBPopup popup = JBPopupFactory.getInstance().createPopupChooserBuilder(ContainerUtil.newArrayList(items))
        .setTitle(SVNPathUtil.tail(selectedValue))
        .setRenderer(new BranchRenderer())
        .setResizable(true)
        //.setDimensionServiceKey("Svn.CompareWithBranchPopup")
        .setItemChoosenCallback((v) -> {
          if (REFRESH_MESSAGE.equals(v)) {
            SwingUtilities.invokeLater(() -> loadBranches(selectedValue, () -> showBranchPopup(selectedValue)));
=======
      JBList<Object> branchList = new JBList<>(items);
      branchList.setCellRenderer(new BranchRenderer());
      JBPopup popup = JBPopupFactory.getInstance().createListPopupBuilder(branchList)
        .setTitle(Url.tail(selectedValue))
        .setResizable(true)
        .setItemChoosenCallback(() -> {
          if (REFRESH_MESSAGE.equals(branchList.getSelectedValue())) {
            loadBranches(selectedValue, () -> showBranchPopup(selectedValue));
>>>>>>> 76f5832e
            return;
          }
          SvnBranchItem item = (SvnBranchItem)v;
          if (item != null) {
            myCallback.branchSelected(myProject, myConfiguration, item.getUrl(), item.getRevision());
          }
        })
        .setFilteringEnabled(item -> item instanceof SvnBranchItem ? getBranchName((SvnBranchItem)item) : null)
        .createPopup();
      showPopupAt(popup);
    }

    public void showPopupAt(@NotNull JBPopup listPopup) {
      if (myComponent == null) {
        listPopup.showCenteredInCurrentWindow(myProject);
      } else {
        listPopup.showInCenterOf(myComponent);
      }
    }
  }

  private static class BranchRenderer extends JPanel implements ListCellRenderer<Object> {
    private final JLabel myUrlLabel = new JLabel();
    private final JLabel myDateLabel = new JLabel();

    public BranchRenderer() {
      super(new BorderLayout());
      add(myUrlLabel, BorderLayout.WEST);
      add(myDateLabel, BorderLayout.EAST);
      myUrlLabel.setBorder(JBUI.Borders.empty(1));
      myDateLabel.setHorizontalAlignment(SwingConstants.RIGHT);
      myDateLabel.setBorder(JBUI.Borders.empty(1));
      myDateLabel.setForeground(UIUtil.getInactiveTextColor());
    }

    public Component getListCellRendererComponent(JList list, Object value, int index, boolean isSelected, boolean cellHasFocus) {
      if (isSelected || cellHasFocus) {
        setBackground(UIUtil.getListSelectionBackground());
        Color selectedForegroundColor = UIUtil.getListSelectionForeground();
        myUrlLabel.setForeground(selectedForegroundColor);
        myDateLabel.setForeground(selectedForegroundColor);
        setForeground(selectedForegroundColor);
      }
      else {
        setBackground(UIUtil.getListBackground());
        Color foregroundColor = UIUtil.getListForeground();
        myUrlLabel.setForeground(foregroundColor);
        myDateLabel.setForeground(UIUtil.getInactiveTextColor());
        setForeground(foregroundColor);
      }
      if (value instanceof String) {
        myUrlLabel.setText((String) value);
        myDateLabel.setText("");
      } else {
        SvnBranchItem item = (SvnBranchItem) value;
        myUrlLabel.setText(getBranchName(item));
        long creationMillis = item.getCreationDateMillis();
        myDateLabel.setText(creationMillis > 0 ? DateFormatUtil.formatDate(creationMillis) : "");
      }
      return this;
    }
  }
}<|MERGE_RESOLUTION|>--- conflicted
+++ resolved
@@ -1,7 +1,6 @@
 // Copyright 2000-2017 JetBrains s.r.o. Use of this source code is governed by the Apache 2.0 license that can be found in the LICENSE file.
 package org.jetbrains.idea.svn.branchConfig;
 
-import com.intellij.openapi.application.ApplicationManager;
 import com.intellij.openapi.progress.ProgressIndicator;
 import com.intellij.openapi.progress.Task;
 import com.intellij.openapi.project.Project;
@@ -11,13 +10,6 @@
 import com.intellij.openapi.ui.popup.PopupStep;
 import com.intellij.openapi.ui.popup.util.BaseListPopupStep;
 import com.intellij.openapi.vfs.VirtualFile;
-<<<<<<< HEAD
-import com.intellij.util.NullableFunction;
-import com.intellij.util.containers.ContainerUtil;
-import com.intellij.util.continuation.ModalityIgnorantBackgroundableTask;
-=======
-import com.intellij.ui.components.JBList;
->>>>>>> 76f5832e
 import com.intellij.util.text.DateFormatUtil;
 import com.intellij.util.ui.JBUI;
 import com.intellij.util.ui.UIUtil;
@@ -33,6 +25,7 @@
 import java.awt.*;
 import java.util.ArrayList;
 import java.util.List;
+import java.util.stream.Collectors;
 
 import static com.intellij.openapi.util.text.StringUtil.isEmptyOrSpaces;
 import static com.intellij.openapi.vfs.VfsUtilCore.virtualToIoFile;
@@ -189,29 +182,16 @@
         return;
       }
 
-      Object[] items = new Object[branches.size() + 1];
-      System.arraycopy(branches.toArray(), 0, items, 0, branches.size());
-      items[items.length - 1] = REFRESH_MESSAGE;
-
-<<<<<<< HEAD
-      final JBPopup popup = JBPopupFactory.getInstance().createPopupChooserBuilder(ContainerUtil.newArrayList(items))
-        .setTitle(SVNPathUtil.tail(selectedValue))
+      List<Object> items = new ArrayList<>();
+      branches.stream().collect(Collectors.toCollection(() -> items));
+      items.add(REFRESH_MESSAGE);
+      final JBPopup popup = JBPopupFactory.getInstance().createPopupChooserBuilder(items)
+        .setTitle(Url.tail(selectedValue))
         .setRenderer(new BranchRenderer())
         .setResizable(true)
-        //.setDimensionServiceKey("Svn.CompareWithBranchPopup")
         .setItemChoosenCallback((v) -> {
           if (REFRESH_MESSAGE.equals(v)) {
-            SwingUtilities.invokeLater(() -> loadBranches(selectedValue, () -> showBranchPopup(selectedValue)));
-=======
-      JBList<Object> branchList = new JBList<>(items);
-      branchList.setCellRenderer(new BranchRenderer());
-      JBPopup popup = JBPopupFactory.getInstance().createListPopupBuilder(branchList)
-        .setTitle(Url.tail(selectedValue))
-        .setResizable(true)
-        .setItemChoosenCallback(() -> {
-          if (REFRESH_MESSAGE.equals(branchList.getSelectedValue())) {
             loadBranches(selectedValue, () -> showBranchPopup(selectedValue));
->>>>>>> 76f5832e
             return;
           }
           SvnBranchItem item = (SvnBranchItem)v;
